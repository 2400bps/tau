package open

import (
	"fmt"

	"github.com/republicprotocol/oro-go/core/task"
	"github.com/republicprotocol/oro-go/core/vss/shamir"
)

type opener struct {
	n, k        uint64
	sharesCache shamir.Shares

	signals map[task.MessageID]Signal
	opens   map[task.MessageID]map[uint64]Open
	results map[task.MessageID]Result
}

func New(n, k uint64, cap int) task.Task {
<<<<<<< HEAD
	return newTask(newOpener(n, k), cap)
}

func newTask(opener *opener, cap int) task.Task {
	return task.New(cap, opener.reduce)
}

func newOpener(n, k uint64) *opener {
=======
	return task.New(task.NewIO(cap), newOpener(n, k, cap))
}

func newOpener(n, k uint64, cap int) *opener {
>>>>>>> 79553e18
	return &opener{
		n: n, k: k,
		sharesCache: make(shamir.Shares, n),

		signals: map[task.MessageID]Signal{},
		opens:   map[task.MessageID]map[uint64]Open{},
		results: map[task.MessageID]Result{},
	}
}

func (opener *opener) Reduce(message task.Message) task.Message {
	switch message := message.(type) {

	case Signal:
		return opener.signal(message)

	case Open:
		return opener.tryOpen(message)

	default:
		panic(fmt.Sprintf("unexpected message type %T", message))
	}
}

func (opener *opener) signal(message Signal) task.Message {
	if result, ok := opener.results[message.MessageID]; ok {
		return result
	}
	opener.signals[message.MessageID] = message

	open := NewOpen(message.MessageID, message.Share)
	opener.tryOpen(open)

	return open
}

func (opener *opener) tryOpen(message Open) task.Message {
	if _, ok := opener.opens[message.MessageID]; !ok {
		opener.opens[message.MessageID] = map[uint64]Open{}
	}
	opener.opens[message.MessageID][message.Index()] = message

	// Do not continue if there is an insufficient number of shares
	if uint64(len(opener.opens[message.MessageID])) < opener.k {
		return nil
	}
	// Do not continue if we have not received a signal to open
	if _, ok := opener.signals[message.MessageID]; !ok {
		return nil
	}
	// Do not continue if we have already completed the opening
	if _, ok := opener.results[message.MessageID]; ok {
		return nil
	}

	n := 0
	for _, opening := range opener.opens[message.MessageID] {
		opener.sharesCache[n] = opening.Share
		n++
	}
	value, err := shamir.Join(opener.sharesCache[:n])
	if err != nil {
		return task.NewError(err)
	}
	result := NewResult(message.MessageID, value)

	opener.results[message.MessageID] = result
	delete(opener.signals, message.MessageID)
	delete(opener.opens, message.MessageID)

	return result
}<|MERGE_RESOLUTION|>--- conflicted
+++ resolved
@@ -17,21 +17,10 @@
 }
 
 func New(n, k uint64, cap int) task.Task {
-<<<<<<< HEAD
-	return newTask(newOpener(n, k), cap)
-}
-
-func newTask(opener *opener, cap int) task.Task {
-	return task.New(cap, opener.reduce)
+	return task.New(task.NewIO(cap), newOpener(n, k))
 }
 
 func newOpener(n, k uint64) *opener {
-=======
-	return task.New(task.NewIO(cap), newOpener(n, k, cap))
-}
-
-func newOpener(n, k uint64, cap int) *opener {
->>>>>>> 79553e18
 	return &opener{
 		n: n, k: k,
 		sharesCache: make(shamir.Shares, n),
