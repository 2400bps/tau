package process

import (
	"math/big"
	"unsafe"

	"github.com/republicprotocol/oro-go/core/vss/algebra"
)

func MacroBitwiseNot(dst, src Addr, field algebra.Fp) Inst {
	tmp1 := new(Value)
	code := Code{
		InstMove(tmp1, NewValuePublic(field.NewInField(big.NewInt(1)))),
		InstSub(dst, tmp1, src),
	}
	return InstMacro(code)
}

func MacroBitwiseOr(dst, lhs, rhs Addr) Inst {
	tmp1n2 := make([]Value, 2)
	tmp3 := new(Value)
	code := Code{
		InstGenerateRnTuple(&tmp1n2[0], 1),     // rand
		InstMul(tmp3, lhs, rhs, &tmp1n2[0], 1), // ab
		InstSub(tmp3, rhs, tmp3),               // b - ab
		InstAdd(dst, lhs, tmp3),                // a + b - ab
	}
	return InstMacro(code)
}

func MacroBitwiseOrN(dst, lhs, rhs, rns Memory, n int) Inst {
	tmp := NewMemory(n)

	code := Code{
		InstMul(tmp.At(0), lhs.At(0), rhs.At(0), rns.At(0), n), // ab
	}
	for i := 0; i < n; i++ {
		code = append(code,
			InstSub(tmp.At(i), rhs.At(i), tmp.At(i)), // b - ab
			InstAdd(dst.At(i), lhs.At(i), tmp.At(i)), // a + b - ab
		)
	}

	return InstMacro(code)
}

func MacroBitwiseXor(dst, lhs, rhs Addr) Inst {
	tmp1n2 := make([]Value, 2)
	code := Code{
		InstSub(dst, lhs, rhs),                // a - b
		InstGenerateRnTuple(&tmp1n2[0], 1),    // rand
		InstMul(dst, dst, dst, &tmp1n2[0], 1), // (a - b)^2
	}
	return InstMacro(code)
}

func MacroBitwiseXorN(dst, lhs, rhs, rns Memory, n int) Inst {
	code := Code{}
	for i := 0; i < n; i++ {
		code = append(code, InstSub(dst.At(i), lhs.At(i), rhs.At(i)))
	}
	code = append(code, InstMul(dst.At(0), dst.At(0), dst.At(0), rns.At(0), n))
	return InstMacro(code)
}

func MacroBitwiseAnd(dst, lhs, rhs Addr) Inst {
	tmp1n2 := make([]Value, 2)
	code := Code{
		InstGenerateRnTuple(&tmp1n2[0], 1),
		InstMul(dst, lhs, rhs, &tmp1n2[0], 1),
	}
	return InstMacro(code)
}

func MacroBitwiseAndN(dst, lhs, rhs, rns Memory, n int) Inst {
	code := Code{
		InstMul(dst.At(0), lhs.At(0), rhs.At(0), rns.At(0), n),
	}
	return InstMacro(code)
}

func MacroBitwisePropGen(propDst, genDst, lhs, rhs Addr) Inst {
	tmp1 := new(Value)
	code := Code{
		MacroBitwiseXor(tmp1, lhs, rhs),
		MacroBitwiseAnd(genDst, lhs, rhs),
		InstCopy(propDst, tmp1, 1, 1),
	}
	return InstMacro(code)
}

func MacroBitwisePropGenN(propDst, genDst, lhs, rhs, rs Memory, n int) Inst {
	tmp := NewMemory(n)

	code := Code{
		MacroBitwiseXorN(tmp, lhs, rhs, rs, n),
		MacroBitwiseAndN(genDst, lhs, rhs, rs.Offset(2*n), n),
		InstCopy(propDst.At(0), tmp.At(0), 1, n),
	}

	return InstMacro(code)
}

func MacroBitwiseOpCLA(propDst, genDst, prop1, gen1, prop2, gen2 Addr) Inst {
	tmp1 := new(Value)
	tmp2 := new(Value)
	code := Code{
		MacroBitwiseAnd(tmp1, prop1, prop2),
		MacroBitwiseAnd(tmp2, gen1, prop2),
		MacroBitwiseOr(genDst, gen2, tmp2),
		InstCopy(propDst, tmp1, 1, 1),
	}
	return InstMacro(code)
}

func MacroBitwiseOpCLAN(propDst, genDst, props, gens, rs Memory, n int) Inst {
	tmp1 := NewMemory(n)
	tmp2 := NewMemory(n)

	code := Code{
		MacroBitwiseAndN(tmp1, props, props.Offset(n), rs, n),
		MacroBitwiseAndN(tmp2, gens, props.Offset(n), rs.Offset(2*n), n),
		MacroBitwiseOrN(genDst, gens.Offset(n), tmp2, rs.Offset(4*n), n),
		InstCopy(propDst.At(0), tmp1.At(0), 1, n),
	}

	return InstMacro(code)
}

<<<<<<< HEAD
func MacroBitwiseCOut(dst, src Addr, field algebra.Fp, bits int) Inst {
=======
func MacroBitwiseCOut(dst, lhs, rhs Addr, carry bool, field algebra.Fp, bits uint) Inst {
>>>>>>> 1fb09d67

	size := unsafe.Sizeof(interface{}(nil))
	tmps := make([]Value, 2*bits)
	lhsPtr := unsafe.Pointer(lhs)
	rhsPtr := unsafe.Pointer(rhs)

	code := make(Code, 0)
	for i := 0; i < bits; i++ {
		c := Code{
			MacroBitwisePropGen(
				&tmps[2*i],
				&tmps[2*i+1],
				(*Value)(unsafe.Pointer(uintptr(lhsPtr)+size*uintptr(i))),
				(*Value)(unsafe.Pointer(uintptr(rhsPtr)+size*uintptr(i))),
			),
		}
		code = append(code, c...)
	}

<<<<<<< HEAD
	for i := bits / 2; i > 0; i /= 2 {
		for j := 0; j < i; j++ {
=======
	// If there is initial carry in, update the first generator
	if carry {
		code = append(code, MacroBitwiseOr(&tmps[1], &tmps[0], &tmps[1]))
	}

	remaining := bits
	for remaining != 1 {
		pairs := remaining / 2
		for j := uint(0); j < pairs; j++ {
>>>>>>> 1fb09d67
			c := Code{
				MacroBitwiseOpCLA(
					&tmps[2*j],
					&tmps[2*j+1],
					&tmps[4*j],
					&tmps[4*j+1],
					&tmps[4*j+2],
					&tmps[4*j+3],
				),
			}
			code = append(code, c...)
		}

		if remaining%2 == 1 {
			code = append(code,
				InstCopy(&tmps[2*pairs], &tmps[4*pairs]),
				InstCopy(&tmps[2*pairs+1], &tmps[4*pairs+1]),
			)

			remaining = (remaining + 1) / 2
		} else {
			remaining /= 2
		}
	}

	code = append(code, InstCopy(dst, &tmps[1]))

	return InstMacro(code)
}

func MacroBitwiseLT(dst, lhs, rhs Addr, field algebra.Fp, bits uint) Inst {

	size := unsafe.Sizeof(interface{}(nil))
	tmps := make([]Value, bits)
	rhsPtr := unsafe.Pointer(rhs)

	code := make(Code, 0)
	for i := uint(0); i < bits; i++ {
		code = append(code,
			MacroBitwiseNot(
				&tmps[i],
				(*Value)(unsafe.Pointer(uintptr(rhsPtr)+size*uintptr(i))),
				field,
			))
	}

	code = append(code,
		MacroBitwiseCOut(dst, lhs, &tmps[0], true, field, bits),
		MacroBitwiseNot(dst, dst, field),
	)

	return InstMacro(code)
}

func MacroRandBit(dst Addr, field algebra.Fp) Inst {

	tmp1 := new(Value)
	tmp2 := new(Value)

	// We need (q+1)/4, where q is the prime determining the field. This is
	// equivalent to (q-3)/4 + 1. We can get q-3 in the field because it is
	// simply -3, and we can perform the division by using the fact that since
	// q-3 is divisible by 4, multiplication by the (field) inverse of 4 is
	// equivalent to normal division.
	e := field.NewInField(big.NewInt(3)).Neg()
	twoInv := field.NewInField(big.NewInt(2)).Inv()
	fourInv := field.NewInField(big.NewInt(4)).Inv()
	e = e.Mul(fourInv)
	e = e.Add(field.NewInField(big.NewInt(1)))

	code := Code{
		InstGenerateRn(dst),
		InstMulOpen(tmp1, dst, dst),
		InstMove(tmp2, NewValuePublic(e)),
		InstExp(tmp2, tmp1, tmp2),
		InstInv(tmp2, tmp2),
		InstMulPub(tmp2, dst, tmp2),
		InstMove(tmp1, NewValuePublic(field.NewInField(big.NewInt(1)))),
		InstAdd(tmp2, tmp1, tmp2),
		InstMove(tmp1, NewValuePublic(twoInv)),
		InstMulPub(dst, tmp2, tmp1),
	}
	return InstMacro(code)
}

func MacroBits(dst, src Addr, bits uint64, field algebra.Fp) Inst {

	size := unsafe.Sizeof(interface{}(nil))
	dstPtr := unsafe.Pointer(dst)
	tmp1 := new(Value)
	tmp2 := new(Value)
	tmp3 := new(Value)

	two := NewValuePublic(field.NewInField(big.NewInt(2)))

	code := Code{
		InstMove(tmp1, two),
		InstMove(tmp2, two),
		InstInv(tmp2, tmp2),
		InstCopy(tmp3, src),
	}

	for i := uint64(0); i < bits; i++ {
		c := Code{
			InstMod((*Value)(unsafe.Pointer(uintptr(dstPtr)+size*uintptr(i))), tmp3, tmp1),
			InstSub(tmp3, tmp3, (*Value)(unsafe.Pointer(uintptr(dstPtr)+size*uintptr(i)))),
			InstMulPub(tmp3, tmp3, tmp2),
		}
		code = append(code, c...)
	}

	return InstMacro(code)
}

<<<<<<< HEAD
func MacroBitwiseCOutN(dst Addr, lhs, rhs Memory, field algebra.Fp, bits int) Inst {

	propsDst := NewMemory(bits)
	gensDst := NewMemory(bits)
	rs := NewMemory(4*bits + 6*(bits-1))

	code := Code{
		InstGenerateRnTuple(rs.At(0), 2*bits+3*(bits-1)),
		MacroBitwisePropGenN(propsDst, gensDst, lhs, rhs, rs, bits),
	}

	propsSrc := NewMemory(bits)
	gensSrc := NewMemory(bits)

	j := 4 * bits
	for i := bits / 2; i > 0; i /= 2 {
		code = append(code,
			InstCopy(propsSrc.At(0), propsDst.At(0), 2, i),
			InstCopy(propsSrc.At(i), propsDst.At(1), 2, i),
			InstCopy(gensSrc.At(0), gensDst.At(0), 2, i),
			InstCopy(gensSrc.At(i), gensDst.At(1), 2, i),
			MacroBitwiseOpCLAN(propsDst, gensDst, propsSrc, gensSrc, rs.Offset(j), i),
		)
		j += 6 * i
	}
	code = append(code, InstCopy(dst, gensDst.At(0), 1, 1))

	return InstMacro(code)
}

func MacroBitwiseLT(dst, src Addr, field algebra.Fp, bits uint) Inst {
	panic("unimplemented")
=======
func MacroMod2m(dst, src Addr, bits, m, kappa uint64, field algebra.Fp) Inst {

	tmp1 := new(Value)
	tmp2 := new(Value)
	tmp3 := new(Value)
	tmp4 := new(Value)
	tmpBits := make([]Value, m)
	tmpRandBits := make([]Value, bits+kappa)

	zero := NewValuePublic(field.NewInField(big.NewInt(0)))
	two := NewValuePublic(field.NewInField(big.NewInt(2)))
	twoPowerBits := NewValuePublic(field.NewInField(big.NewInt(0).SetUint64(uint64(1) << (bits - 1))))
	twoPowerM := NewValuePublic(field.NewInField(big.NewInt(0).SetUint64(uint64(1) << m)))

	code := Code{
		InstMove(tmp1, two),
		InstMove(tmp2, zero),
		InstMove(tmp3, zero),
	}

	// Generate the needed random bits
	for i := range tmpRandBits {
		code = append(code, MacroRandBit(&tmpRandBits[i], field))
	}

	// Random number defined by the first m random bits
	for i := int(m) - 1; i >= 0; i-- {
		c := Code{
			InstMulPub(tmp2, tmp2, tmp1),
			InstAdd(tmp2, tmp2, &tmpRandBits[i]),
		}
		code = append(code, c...)
	}

	// Random number defined by all of the random bits
	for i := bits + kappa - 1; i >= m; i-- {
		c := Code{
			InstMulPub(tmp3, tmp3, tmp1),
			InstAdd(tmp3, tmp3, &tmpRandBits[i]),
		}
		code = append(code, c...)
	}
	code = append(code,
		InstMove(tmp1, twoPowerM),
		InstMulPub(tmp3, tmp3, tmp1),
		InstAdd(tmp3, tmp3, tmp2),
	)

	c := Code{
		InstMove(tmp1, twoPowerBits),
		InstAdd(tmp1, tmp1, src),
		InstAdd(tmp1, tmp1, tmp3),
		InstOpen(tmp1, tmp1),
		InstMove(tmp3, twoPowerM),
		InstMod(tmp1, tmp1, tmp3),
		MacroBits(&tmpBits[0], tmp1, m, field),
		MacroBitwiseLT(tmp4, &tmpBits[0], &tmpRandBits[0], field, uint(m)),
		InstMulPub(tmp4, tmp4, tmp3),
		InstAdd(tmp4, tmp4, tmp1),
		InstSub(dst, tmp4, tmp2),
	}
	code = append(code, c...)

	return InstMacro(code)
}

func MacroTrunc(dst, src Addr, bits, m, kappa uint64, field algebra.Fp) Inst {

	tmp1 := new(Value)
	tmp2 := new(Value)

	twoPowerM := NewValuePublic(field.NewInField(big.NewInt(0).SetUint64(uint64(1) << m)))

	code := Code{
		MacroMod2m(tmp1, src, bits, m, kappa, field),
		InstMove(tmp2, twoPowerM),
		InstInv(tmp2, tmp2),
		InstSub(tmp1, src, tmp1),
		InstMulPub(dst, tmp1, tmp2),
	}
	return InstMacro(code)
}

func MacroLTZ(dst, src Addr, bits, kappa uint64, field algebra.Fp) Inst {

	code := Code{
		MacroTrunc(dst, src, bits, bits-1, kappa, field),
		InstNeg(dst, dst),
	}
	return InstMacro(code)
}

func MacroLT(dst, lhs, rhs Addr, bits, kappa uint64, field algebra.Fp) Inst {

	code := Code{
		InstSub(dst, lhs, rhs),
		MacroLTZ(dst, dst, bits, kappa, field),
	}
	return InstMacro(code)
>>>>>>> 1fb09d67
}<|MERGE_RESOLUTION|>--- conflicted
+++ resolved
@@ -127,11 +127,7 @@
 	return InstMacro(code)
 }
 
-<<<<<<< HEAD
-func MacroBitwiseCOut(dst, src Addr, field algebra.Fp, bits int) Inst {
-=======
 func MacroBitwiseCOut(dst, lhs, rhs Addr, carry bool, field algebra.Fp, bits uint) Inst {
->>>>>>> 1fb09d67
 
 	size := unsafe.Sizeof(interface{}(nil))
 	tmps := make([]Value, 2*bits)
@@ -151,10 +147,6 @@
 		code = append(code, c...)
 	}
 
-<<<<<<< HEAD
-	for i := bits / 2; i > 0; i /= 2 {
-		for j := 0; j < i; j++ {
-=======
 	// If there is initial carry in, update the first generator
 	if carry {
 		code = append(code, MacroBitwiseOr(&tmps[1], &tmps[0], &tmps[1]))
@@ -164,7 +156,6 @@
 	for remaining != 1 {
 		pairs := remaining / 2
 		for j := uint(0); j < pairs; j++ {
->>>>>>> 1fb09d67
 			c := Code{
 				MacroBitwiseOpCLA(
 					&tmps[2*j],
@@ -279,7 +270,6 @@
 	return InstMacro(code)
 }
 
-<<<<<<< HEAD
 func MacroBitwiseCOutN(dst Addr, lhs, rhs Memory, field algebra.Fp, bits int) Inst {
 
 	propsDst := NewMemory(bits)
@@ -310,9 +300,6 @@
 	return InstMacro(code)
 }
 
-func MacroBitwiseLT(dst, src Addr, field algebra.Fp, bits uint) Inst {
-	panic("unimplemented")
-=======
 func MacroMod2m(dst, src Addr, bits, m, kappa uint64, field algebra.Fp) Inst {
 
 	tmp1 := new(Value)
@@ -412,5 +399,4 @@
 		MacroLTZ(dst, dst, bits, kappa, field),
 	}
 	return InstMacro(code)
->>>>>>> 1fb09d67
 }