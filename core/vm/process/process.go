--- conflicted
+++ resolved
@@ -2,6 +2,7 @@
 
 import (
 	"encoding/base64"
+	"fmt"
 	"unsafe"
 
 	"github.com/republicprotocol/oro-go/core/vss"
@@ -65,53 +66,10 @@
 func (proc *Process) Exec() Return {
 	for {
 		if proc.PC == PC(len(proc.Code)) {
-			return NotReady(ErrorCodeOverflow(proc.PC))
-		}
-<<<<<<< HEAD
-		ret := proc.execInst(proc.Code[proc.PC])
-		if !ret.IsReady() {
+			return NotReady(ErrorCodeOverflow(proc.PC, nil))
+		}
+		if ret := proc.execInst(proc.Code[proc.PC]); !ret.IsReady() {
 			return ret
-=======
-
-		switch inst := proc.Code[proc.PC].(type) {
-		case instCopy:
-			ret = proc.execInstCopy(inst)
-		case instMove:
-			ret = proc.execInstMove(inst)
-		case instAdd:
-			ret = proc.execInstAdd(inst)
-		case instNeg:
-			ret = proc.execInstNeg(inst)
-		case instSub:
-			ret = proc.execInstSub(inst)
-		case instExp:
-			ret = proc.execInstExp(inst)
-		case instInv:
-			ret = proc.execInstInv(inst)
-		case instMod:
-			ret = proc.execInstMod(inst)
-		case instGenerateRn:
-			ret = proc.execInstGenerateRn(inst)
-		case instGenerateRnZero:
-			ret = proc.execInstGenerateRnZero(inst)
-		case instGenerateRnTuple:
-			ret = proc.execInstGenerateRnTuple(inst)
-		case instMulPub:
-			ret = proc.execInstMulPub(inst)
-		case instMul:
-			ret = proc.execInstMul(inst)
-		case instMulOpen:
-			ret = proc.execInstMulOpen(inst)
-		case instOpen:
-			ret = proc.execInstOpen(inst)
-		case instExit:
-			ret = proc.execInstExit(inst)
-		case instDebug:
-			ret = proc.execInstDebug(inst)
-
-		default:
-			ret = NotReady(ErrorUnexpectedInst(inst, proc.PC))
->>>>>>> 1fb09d67
 		}
 		proc.PC++
 	}
@@ -129,16 +87,24 @@
 		return proc.execInstNeg(inst)
 	case instSub:
 		return proc.execInstSub(inst)
+	case instExp:
+		return proc.execInstExp(inst)
+	case instInv:
+		return proc.execInstInv(inst)
+	case instMod:
+		return proc.execInstMod(inst)
 	case instGenerateRn:
 		return proc.execInstGenerateRn(inst)
 	case instGenerateRnZero:
 		return proc.execInstGenerateRnZero(inst)
 	case instGenerateRnTuple:
 		return proc.execInstGenerateRnTuple(inst)
+	case instMulPub:
+		return proc.execInstMulPub(inst)
 	case instMul:
 		return proc.execInstMul(inst)
-	case instMulPub:
-		return proc.execInstMulPub(inst)
+	case instMulOpen:
+		return proc.execInstMulOpen(inst)
 	case instOpen:
 		return proc.execInstOpen(inst)
 	case instAsync:
@@ -403,8 +369,111 @@
 }
 
 func (proc *Process) execInstMul(inst instMul) Return {
-
-<<<<<<< HEAD
+	switch (*inst.lhs).(type) {
+	case ValuePublic:
+		switch (*inst.rhs).(type) {
+		case ValuePublic:
+			return proc.execInstMulPubPub(inst)
+		case ValuePrivate:
+			return proc.execInstMulPubPriv(inst)
+		default:
+			panic(fmt.Sprintf("unexpected value type %T", *inst.lhs))
+		}
+	case ValuePrivate:
+		switch (*inst.rhs).(type) {
+		case ValuePublic:
+			return proc.execInstMulPrivPub(inst)
+		case ValuePrivate:
+			return proc.execInstMulPrivPriv(inst)
+		default:
+			panic(fmt.Sprintf("unexpected value type %T", *inst.lhs))
+		}
+	default:
+		panic(fmt.Sprintf("unexpected value type %T", *inst.lhs))
+	}
+}
+
+func (proc *Process) execInstMulPubPub(inst instMul) Return {
+	size := unsafe.Sizeof(Value(nil))
+
+	lhs := unsafe.Pointer(inst.lhs)
+	rhs := unsafe.Pointer(inst.rhs)
+	dst := unsafe.Pointer(inst.dst)
+
+	for b := 0; b < inst.batch; b++ {
+		xPtr := (*Value)(unsafe.Pointer(uintptr(lhs) + uintptr(b)*size))
+		yPtr := (*Value)(unsafe.Pointer(uintptr(rhs) + uintptr(b)*size))
+
+		x, ok := (*xPtr).(ValuePublic)
+		if !ok {
+			return NotReady(ErrorUnexpectedTypeConversion(*xPtr, ValuePublic{}, proc.PC, inst))
+		}
+		y, ok := (*yPtr).(ValuePublic)
+		if !ok {
+			return NotReady(ErrorUnexpectedTypeConversion(*yPtr, ValuePublic{}, proc.PC, inst))
+		}
+
+		*(*Value)(unsafe.Pointer(uintptr(dst) + uintptr(b)*size)) = x.Mul(y)
+	}
+
+	return Ready()
+}
+
+func (proc *Process) execInstMulPubPriv(inst instMul) Return {
+	size := unsafe.Sizeof(Value(nil))
+
+	lhs := unsafe.Pointer(inst.lhs)
+	rhs := unsafe.Pointer(inst.rhs)
+	dst := unsafe.Pointer(inst.dst)
+
+	for b := 0; b < inst.batch; b++ {
+		xPtr := (*Value)(unsafe.Pointer(uintptr(lhs) + uintptr(b)*size))
+		yPtr := (*Value)(unsafe.Pointer(uintptr(rhs) + uintptr(b)*size))
+
+		x, ok := (*xPtr).(ValuePublic)
+		if !ok {
+			return NotReady(ErrorUnexpectedTypeConversion(*xPtr, ValuePublic{}, proc.PC, inst))
+		}
+		y, ok := (*yPtr).(ValuePrivate)
+		if !ok {
+			return NotReady(ErrorUnexpectedTypeConversion(*yPtr, ValuePrivate{}, proc.PC, inst))
+		}
+
+		*(*Value)(unsafe.Pointer(uintptr(dst) + uintptr(b)*size)) = y.Mul(x)
+	}
+
+	return Ready()
+}
+
+func (proc *Process) execInstMulPrivPub(inst instMul) Return {
+	size := unsafe.Sizeof(Value(nil))
+
+	lhs := unsafe.Pointer(inst.lhs)
+	rhs := unsafe.Pointer(inst.rhs)
+	dst := unsafe.Pointer(inst.dst)
+
+	for b := 0; b < inst.batch; b++ {
+		xPtr := (*Value)(unsafe.Pointer(uintptr(lhs) + uintptr(b)*size))
+		yPtr := (*Value)(unsafe.Pointer(uintptr(rhs) + uintptr(b)*size))
+
+		x, ok := (*xPtr).(ValuePrivate)
+		if !ok {
+			return NotReady(ErrorUnexpectedTypeConversion(*xPtr, ValuePublic{}, proc.PC, inst))
+		}
+		y, ok := (*yPtr).(ValuePublic)
+		if !ok {
+			return NotReady(ErrorUnexpectedTypeConversion(*yPtr, ValuePrivate{}, proc.PC, inst))
+		}
+
+		*(*Value)(unsafe.Pointer(uintptr(dst) + uintptr(b)*size)) = x.Mul(y)
+	}
+
+	return Ready()
+}
+
+func (proc *Process) execInstMulPrivPriv(inst instMul) Return {
+	size := unsafe.Sizeof(Value(nil))
+
 	if inst.retCh == nil {
 
 		xs := make([]shamir.Share, inst.batch)
@@ -412,7 +481,6 @@
 		ρs := make([]shamir.Share, inst.batch)
 		σs := make([]shamir.Share, inst.batch)
 
-		size := unsafe.Sizeof(Value(nil))
 		lhs := unsafe.Pointer(inst.lhs)
 		rhs := unsafe.Pointer(inst.rhs)
 		ρσs := unsafe.Pointer(inst.ρσs)
@@ -425,20 +493,20 @@
 
 			x, ok := (*xPtr).(ValuePrivate)
 			if !ok {
-				return NotReady(ErrorUnexpectedTypeConversion(*xPtr, ValuePrivate{}, proc.PC))
+				return NotReady(ErrorUnexpectedTypeConversion(*xPtr, ValuePrivate{}, proc.PC, inst))
 			}
 			y, ok := (*yPtr).(ValuePrivate)
 			if !ok {
-				return NotReady(ErrorUnexpectedTypeConversion(*yPtr, ValuePrivate{}, proc.PC))
+				return NotReady(ErrorUnexpectedTypeConversion(*yPtr, ValuePrivate{}, proc.PC, inst))
 			}
 
 			ρ, ok := (*ρPtr).(ValuePrivate)
 			if !ok {
-				return NotReady(ErrorUnexpectedTypeConversion(*ρPtr, ValuePrivate{}, proc.PC))
+				return NotReady(ErrorUnexpectedTypeConversion(*ρPtr, ValuePrivate{}, proc.PC, inst))
 			}
 			σ, ok := (*σPtr).(ValuePrivate)
 			if !ok {
-				return NotReady(ErrorUnexpectedTypeConversion(*σPtr, ValuePrivate{}, proc.PC))
+				return NotReady(ErrorUnexpectedTypeConversion(*σPtr, ValuePrivate{}, proc.PC, inst))
 			}
 
 			xs[b] = x.Share
@@ -451,51 +519,6 @@
 		inst.retCh = retCh
 		proc.Code[proc.PC] = inst
 		return NotReady(Multiply(proc.iid(), xs, ys, ρs, σs, retCh))
-=======
-		switch x := (*inst.lhs).(type) {
-
-		case ValuePublic:
-			switch y := (*inst.rhs).(type) {
-			case ValuePublic:
-				*inst.dst = x.Mul(y)
-				proc.PC++
-				return Ready()
-			case ValuePrivate:
-				*inst.dst = y.Mul(x)
-				proc.PC++
-				return Ready()
-			default:
-				return NotReady(ErrorUnexpectedTypeConversion(*inst.lhs, ValuePrivate{}, proc.PC, inst))
-			}
-
-		case ValuePrivate:
-			switch y := (*inst.rhs).(type) {
-			case ValuePublic:
-				*inst.dst = x.Mul(y)
-				proc.PC++
-				return Ready()
-			case ValuePrivate:
-				ρ, ok := (*inst.ρ).(ValuePrivate)
-				if !ok {
-					return NotReady(ErrorUnexpectedTypeConversion(*inst.ρ, ValuePrivate{}, proc.PC, inst))
-				}
-				σ, ok := (*inst.σ).(ValuePrivate)
-				if !ok {
-					return NotReady(ErrorUnexpectedTypeConversion(*inst.σ, ValuePrivate{}, proc.PC, inst))
-				}
-
-				retCh := make(chan shamir.Share, 1)
-				inst.retCh = retCh
-				proc.Code[proc.PC] = inst
-				return NotReady(Multiply(x.Share, y.Share, ρ.Share, σ.Share, retCh))
-			default:
-				return NotReady(ErrorUnexpectedTypeConversion(*inst.lhs, ValuePrivate{}, proc.PC, inst))
-			}
-
-		default:
-			return NotReady(ErrorUnexpectedTypeConversion(*inst.rhs, ValuePrivate{}, proc.PC, inst))
-		}
->>>>>>> 1fb09d67
 	}
 
 	if !inst.retReady {
@@ -509,7 +532,6 @@
 		}
 	}
 
-	size := unsafe.Sizeof(Value(nil))
 	dst := unsafe.Pointer(inst.dst)
 	for b := 0; b < inst.batch; b++ {
 		*(*Value)(unsafe.Pointer(uintptr(dst) + uintptr(b)*size)) = NewValuePrivate(inst.ret[b])
@@ -596,7 +618,7 @@
 	for awaits := 1; awaits > 0; proc.PC++ {
 
 		if proc.PC == PC(len(proc.Code)) {
-			return NotReady(ErrorCodeOverflow(proc.PC))
+			return NotReady(ErrorCodeOverflow(proc.PC, inst))
 		}
 
 		// Execute an instruction and store all intent
