package vm

import (
	"errors"
	"log"
	"math/rand"
	"sort"
	"time"

	"github.com/republicprotocol/shamir-go"
)

// A Nonce is used to uniquely identify the generation of a secure random
// number. All players in the secure multi-party computation network must use
// the same nonce to identify the same generation.
type Nonce [32]byte

// An Address identifies a unique player within the secure multi-party
// computation network.
type Address uint64

// Rnger generates secure random numbers running a secure multi-party
// computation with other Rngers in its network. After generating a secure
// random number, each Rnger in the network will have a Shamir's secret share of
// a global random number. This global random number cannot be opened unless
// some threshold of malicious Rngers collude.
type Rnger interface {

	// Run the Rnger. It will read messages from the input channel and write
	// messages to the output channel. Depending on the type of output message,
	// the user must route the message to the appropriate Rnger in the network.
	// Closing the done channel will stop the Rnger.
	Run(done <-chan (struct{}), input <-chan RngInputMessage, output chan<- RngOutputMessage)
}

// An RngInputMessage can be passed to the Rnger as an input. It will be
// processed by the Rnger and an error will be output if the message is an
// unexpected type. No types external to this package should implement this
// interface.
type RngInputMessage interface {

	// IsRngInputMessage is a marker used to restrict RngInputMessages to types
	// that have been explicitly marked. It is never called.
	IsRngInputMessage()
}

// An RngOutputMessage can be passed from the Rnger as an output. Depending on
// the type of output message, the user must route the message to the
// appropriate Rnger in the network. See the documentation specific to each
// message for information on how to handle it. No types external to this
// package should implement this interface.
type RngOutputMessage interface {

	// IsRngOutputMessage is a marker used to restrict RngOutputMessages to
	// types that have been explicitly marked. It is never called.
	IsRngOutputMessage()
}

// A GenerateRn message signals to the Rnger that is should begin a secure
// random number generation. The secure random number that will be generated is
// identified by a nonce. The nonce must be unique and must be agreed on by all
// Rngers in the network. After receiving this message, an Rnger will produce a
// LocalRnShare for all Rngers in the network. The user must route these
// LocalRnShare messages to their respective Rngers.
type GenerateRn struct {
	Nonce
}

// IsRngInputMessage implements the RngInputMessage interface.
func (message GenerateRn) IsRngInputMessage() {
}

// A GenerateRnErr message is produced by an Rnger when an error is encountered
// during the secure random number generation algorithm. It is up to the user to
// handle this error in a way that is appropriate for the specific application.
type GenerateRnErr struct {
	Nonce
	error
}

// IsRngOutputMessage implements the RngOutputMessage interface.
func (message GenerateRnErr) IsRngOutputMessage() {
}

// A LocalRnShare message is produced by an Rnger after receiving a GenerateRn
// message. A LocalRnShare message will be produced for each Rnger in the
// network and it is up to the user to route this message to the appropriate
// Rnger. A LocalRnShare message can also be passed to an Rnger as input,
// representing the LocalRnShare messages sent to it by other Rngers in the
// network.
type LocalRnShare struct {
	Nonce
	shamir.Share

	To   Address
	From Address
}

// IsRngInputMessage implements the RngInputMessage interface.
func (message LocalRnShare) IsRngInputMessage() {
}

// IsRngOutputMessage implements the RngOutputMessage interface.
func (message LocalRnShare) IsRngOutputMessage() {
}

// A Vote message is produced by an Rnger after receiving a sufficient number of
// LocalRnShares messages, or after a secure random number generation has
// exceeded its deadline. A Vote message will be produced for each Rnger in the
// network and it is up to the user to route this message to the appropriate
// Rnger.
type Vote struct {
	Nonce

	To      Address
	From    Address
	Players []Address
}

// IsRngInputMessage implements the RngInputMessage interface.
func (message Vote) IsRngInputMessage() {
}

// IsRngOutputMessage implements the RngOutputMessage interface.
func (message Vote) IsRngOutputMessage() {
}

// A GlobalRnShare message is produced by an Rnger at the end of a successful
// secure random number generation. It is the Shamir's secret share of the
// secure random number that has been generated.
type GlobalRnShare struct {
	Nonce
	shamir.Share

	Players []Address
}

// IsRngOutputMessage implements the RngOutputMessage interface.
func (message GlobalRnShare) IsRngOutputMessage() {
}

// A CheckDeadline message signals to the Rnger that it should clean up all
// pending random number generations that have exceeded their deadline. It is up
// to the user to determine the frequency of this message. Higher frequencies
// will result in more accurate clean up times, but slower performance.
type CheckDeadline struct {
	time.Time
}

// IsRngInputMessage implements the RngInputMessage interface.
func (message CheckDeadline) IsRngInputMessage() {
}

// A LocalRnSharesTable stores all shares received for a nonce and the timestamp
// at which the first share was received.
type LocalRnSharesTable struct {
	StartedAt time.Time
	Table     map[Address]LocalRnShare
}

// A VoteTable stores all votes received for a nonce and the timestamp at which
// the first vote was received.
type VoteTable struct {
	StartedAt time.Time
	Table     map[Address]Vote
}

type rnger struct {
	timeout      time.Duration
	addr         Address
	n, k         int64
	outputBuffer []RngOutputMessage

	localRnShares map[Nonce]LocalRnSharesTable
	votes         map[Nonce]VoteTable

	hasVoted              map[Nonce]bool
	hasBuiltGlobalRnShare map[Nonce]bool
}

// NewRnger returns an Rnger that is identified as the i-th player in a network
// with n players and k threshold. The Rnger will allocate a buffer for its
// output messages and this buffer will grow indefinitely if the messages output
// from the Rnger are not consumed.
func NewRnger(timeout time.Duration, addr Address, n, k int64, bufferCap int) Rnger {
	return &rnger{
		timeout:      timeout,
		addr:         addr,
		n:            n,
		k:            k,
		outputBuffer: make([]RngOutputMessage, 0, bufferCap),

		localRnShares: map[Nonce]LocalRnSharesTable{},
		votes:         map[Nonce]VoteTable{},

		hasVoted:              map[Nonce]bool{},
		hasBuiltGlobalRnShare: map[Nonce]bool{},
	}
}

// Run implements the Rnger interface. Calls to Rnger.Run are blocking and
// should be run in a background goroutine. It is recommended that the input and
// output channels are buffered, however it is not required.
func (rnger *rnger) Run(done <-chan (struct{}), input <-chan RngInputMessage, output chan<- RngOutputMessage) {
	for {
		var outputMessage RngOutputMessage
		var outputMaybe chan<- RngOutputMessage
		if len(rnger.outputBuffer) > 0 {
			outputMessage = rnger.outputBuffer[0]
			outputMaybe = output
		}

		select {
		case <-done:
			return

		case message, ok := <-input:
			if !ok {
				return
			}
			rnger.handleInputMessage(message)

		case outputMaybe <- outputMessage:
			rnger.outputBuffer = rnger.outputBuffer[1:]
		}
	}
}

func (rnger *rnger) handleInputMessage(message RngInputMessage) {
	switch message := message.(type) {
	case GenerateRn:
		// log.Printf("[debug] player %v received message of type %T", rnger.addr, message)
		rnger.handleGenerateRn(message)

	case LocalRnShare:
		// log.Printf("[debug] player %v received message of type %T", rnger.addr, message)
		rnger.handleLocalRnShare(message)

	case Vote:
		// log.Printf("[debug] player %v received message of type %T", rnger.addr, message)
		rnger.handleVote(message)

	case CheckDeadline:
		rnger.handleCheckDeadline(message)
	}
}

func (rnger *rnger) handleGenerateRn(message GenerateRn) {

	// Generate a local random number and split it into shares for each player
	// in the network
	rn := rand.Uint64() % shamir.Prime
	rnShares, err := shamir.Split(rnger.n, rnger.k, rn)
	if err != nil {
		rnger.outputBuffer = append(rnger.outputBuffer, GenerateRnErr{
			Nonce: message.Nonce,
			error: err,
		})
		return
	}

	// Send each share to the appropriate player by outputting a LocalRnShare
	// message
	for j := uint64(0); j < uint64(len(rnShares)); j++ {
		localRnShare := LocalRnShare{
			Nonce: message.Nonce,
			To:    Address(j),
			From:  rnger.addr,
			Share: rnShares[j],
		}
		if Address(j) == rnger.addr {
			rnger.handleLocalRnShare(localRnShare)
			continue
		}
		rnger.outputBuffer = append(rnger.outputBuffer, localRnShare)
	}
}

func (rnger *rnger) handleLocalRnShare(message LocalRnShare) {
	if message.To != rnger.addr || message.Share.Index != uint64(rnger.addr)+1 {
		// This message is not meant for us
		return
	}

	// Initialise the map for this nonce if it does not already exist
	if _, ok := rnger.localRnShares[message.Nonce]; !ok {
		rnger.localRnShares[message.Nonce] = LocalRnSharesTable{
			StartedAt: time.Now(),
			Table:     map[Address]LocalRnShare{},
		}
	}
	rnger.localRnShares[message.Nonce].Table[message.From] = message

	// Once we have acquired a LocalRnShare from each player in the network we
	// can produce a Vote
	if int64(len(rnger.localRnShares[message.Nonce].Table)) == rnger.n {
		rnger.voteForNonce(message.Nonce)
	}
}

func (rnger *rnger) handleVote(message Vote) {
	if message.To != rnger.addr {
		// This message is not meant for us
		return
	}

	sort.Slice(message.Players, func(i, j int) bool {
		return message.Players[i] < message.Players[j]
	})

	// Initialise the map for this nonce if it does not already exist
	if _, ok := rnger.votes[message.Nonce]; !ok {
		rnger.votes[message.Nonce] = VoteTable{
			StartedAt: time.Now(),
			Table:     map[Address]Vote{},
		}
	}
	rnger.votes[message.Nonce].Table[message.From] = message

	// Once we have acquired a Vote from each player in the network we
	// can produce a GlobalRnShare
	if int64(len(rnger.votes[message.Nonce].Table)) == rnger.n {
		rnger.buildGlobalRnShare(message.Nonce)
	}
}

func (rnger *rnger) handleCheckDeadline(message CheckDeadline) {
	now := time.Now()
	for nonce := range rnger.localRnShares {
		if rnger.localRnShares[nonce].StartedAt.Add(rnger.timeout).Before(now) {
			rnger.voteForNonce(nonce)
		}
	}
	for nonce := range rnger.votes {
		if rnger.votes[nonce].StartedAt.Add(rnger.timeout).Before(now) {
			rnger.buildGlobalRnShare(nonce)
		}
	}
}

func (rnger *rnger) voteForNonce(nonce Nonce) {
	// Prevent broadcasting a vote more than once
	if rnger.hasVoted[nonce] {
		return
	}
	rnger.hasVoted[nonce] = true

	vote := Vote{
		Nonce:   nonce,
		From:    rnger.addr,
		Players: make([]Address, 0, rnger.k),
	}
	for addr := range rnger.localRnShares[nonce].Table {
		vote.Players = append(vote.Players, addr)
	}
	for j := int64(0); j < rnger.n; j++ {
		if Address(j) == rnger.addr {
			continue
		}
		vote.To = Address(j)
		rnger.outputBuffer = append(rnger.outputBuffer, vote)
	}

	vote.To = rnger.addr
	rnger.handleVote(vote)
}

func (rnger *rnger) buildGlobalRnShare(nonce Nonce) {
	// Prevent building a GlobalRnShare more than once
	if rnger.hasBuiltGlobalRnShare[nonce] {
		return
	}
	rnger.hasBuiltGlobalRnShare[nonce] = true

	votes := make([]Vote, 0, rnger.n)
	for _, vote := range rnger.votes[nonce].Table {
		votes = append(votes, vote)
	}

	players, err := PickPlayers(votes, rnger.k)
	if err != nil {
		log.Printf("[error] player %v: %v", rnger.addr, err)
		rnger.outputBuffer = append(rnger.outputBuffer, GenerateRnErr{
			Nonce: nonce,
			error: err,
		})
		return
	}

	globalRnShare := GlobalRnShare{
		Nonce: nonce,
		Share: shamir.Share{
			Index: uint64(rnger.addr) + 1,
			Value: 0,
		},
		Players: players,
	}
	for _, player := range players {
		localRnShare, ok := rnger.localRnShares[nonce].Table[player]
		if !ok {
			log.Printf("[error] player %v: not invited to the party", rnger.addr)
			rnger.outputBuffer = append(rnger.outputBuffer, GenerateRnErr{
				Nonce: nonce,
				error: errors.New("not invited to the party"),
			})
			return
		}
		globalRnShare.Share = globalRnShare.Share.Add(&localRnShare.Share)
	}

	log.Printf("[debug] player %v: global random number", rnger.addr)
	rnger.outputBuffer = append(rnger.outputBuffer, globalRnShare)
}

<<<<<<< HEAD
func PickPlayers(votes []Vote, k int64) ([]Address, error) {
=======
// PickPlayers finds a subset of the players that are contained in all of the
// votes. This subset of players will determine the shares that are added
// together to contruct the global random number. PickPlayers will return an
// error if no subset of size at least k exists.
func PickPlayers(votes []VoteToCommit, k int64) ([]Address, error) {
>>>>>>> 2032a5bc
	playerList, err := potentialPlayers(votes, k)
	if err != nil {
		return nil, err
	}

	// Convert lists of players into constant-time lookup sets
	voteSets := make([]map[Address](struct{}), 0, len(votes))
	for _, vote := range votes {
		set := map[Address](struct{}){}
		for _, addr := range vote.Players {
			set[addr] = struct{}{}
		}
		voteSets = append(voteSets, set)
	}

	// Check all subsets of size at least k for one that is in at least k votes
	max := len(playerList)
	currentPlayerList := make([]Address, 0, max)
	mask := 1<<uint(max) - 1
	for ; mask >= 1<<uint(k)-1; mask-- {
		if int64(bitCount(mask)) < k {
			continue
		}

		// Extract the subset based on the bit mask
		currentPlayerList = currentPlayerList[0:0]
		for i, m := 0, mask; m > 0; i, m = i+1, m/2 {
			if m%2 == 1 {
				currentPlayerList = append(currentPlayerList, playerList[max-i-1])
			}
		}

		subsetHits := int64(0)
		for _, voteSet := range voteSets {
			if containsAddressSubset(currentPlayerList, voteSet) {
				subsetHits++
			}
		}

		if subsetHits >= k {
			return currentPlayerList, nil
		}
	}

	return nil, errors.New("insufficient players to form a majority")
}

func potentialPlayers(votes []Vote, k int64) ([]Address, error) {
	playerCounts := map[Address]int64{}

	// Count the number of times a player is in a vote
	for _, vote := range votes {
		for _, addr := range vote.Players {
			playerCounts[addr]++
		}
	}

	// Remove players that are not in enough votes
	for key, value := range playerCounts {
		if value < k {
			delete(playerCounts, key)
		}
	}

	max := len(playerCounts)
	if int64(max) < k {
		// Not enough players to proceed
		return nil, errors.New("insufficient players to form a majority")
	}

	// Extract the potential players from the map
	playerList := make([]Address, 0, max)
	for addr := range playerCounts {
		playerList = append(playerList, addr)
	}

	// Sort the list so that picking is deterministic
	sort.Slice(playerList, func(i, j int) bool {
		return playerList[i] < playerList[j]
	})

	return playerList, nil
}

func bitCount(n int) (count int) {
	for n > 0 {
		if n%2 == 1 {
			count++
		}
		n /= 2
	}
	return
}

func containsAddressSubset(subset []Address, set map[Address](struct{})) bool {
	for _, addr := range subset {
		if _, ok := set[addr]; !ok {
			return false
		}
	}
	return true
}<|MERGE_RESOLUTION|>--- conflicted
+++ resolved
@@ -412,15 +412,11 @@
 	rnger.outputBuffer = append(rnger.outputBuffer, globalRnShare)
 }
 
-<<<<<<< HEAD
-func PickPlayers(votes []Vote, k int64) ([]Address, error) {
-=======
 // PickPlayers finds a subset of the players that are contained in all of the
 // votes. This subset of players will determine the shares that are added
 // together to contruct the global random number. PickPlayers will return an
 // error if no subset of size at least k exists.
-func PickPlayers(votes []VoteToCommit, k int64) ([]Address, error) {
->>>>>>> 2032a5bc
+func PickPlayers(votes []Vote, k int64) ([]Address, error) {
 	playerList, err := potentialPlayers(votes, k)
 	if err != nil {
 		return nil, err
