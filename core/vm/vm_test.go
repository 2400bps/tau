package vm_test

import (
	"fmt"
	"math/big"
	"math/rand"
<<<<<<< HEAD
=======
	"sync/atomic"
>>>>>>> cb9ebcc2
	"time"

	"github.com/republicprotocol/co-go"
	"github.com/republicprotocol/oro-go/core/task"
	"github.com/republicprotocol/oro-go/core/taskutils"
	"github.com/republicprotocol/oro-go/core/vm/asm"
	"github.com/republicprotocol/oro-go/core/vm/macro"
	"github.com/republicprotocol/oro-go/core/vm/proc"
	"github.com/republicprotocol/oro-go/core/vm/rng"
	"github.com/republicprotocol/oro-go/core/vss/algebra"
	"github.com/republicprotocol/oro-go/core/vss/pedersen"
	"github.com/republicprotocol/oro-go/core/vss/shamir"

	. "github.com/onsi/ginkgo"
	. "github.com/onsi/gomega"
	. "github.com/republicprotocol/oro-go/core/vm"
)

var _ = Describe("Virtual Machine", func() {

	p := big.NewInt(8589934583)
	q := big.NewInt(4294967291)
	g := algebra.NewFpElement(big.NewInt(592772542), p)
	h := algebra.NewFpElement(big.NewInt(4799487786), p)
	fp := algebra.NewField(q)
	scheme := pedersen.New(g, h, fp)

	zero := fp.NewInField(big.NewInt(0))
	one := fp.NewInField(big.NewInt(1))

	init := func(n, k uint64, cap int) task.Tasks {
		ts := make(task.Tasks, n)
		for i := 0; i < len(ts); i++ {
			ts[i] = New(scheme, uint64(i)+1, n, k, cap)
		}
		return ts
	}

	run := func(done <-chan struct{}, results chan<- Result, ts task.Tasks, simulatedFailureRate float64, simulatedFailureLimit int) {

		failures := 0
		rnSharesFailures := 0
		proposeRnSharesFailures := 0

		task.New(task.NewIO(128), task.NewReducer(func(message task.Message) task.Message {

			switch message := message.(type) {
			case RemoteProcedureCall:
				switch message := message.Message.(type) {

				case rng.RnShares:
					modifiedSimulatedFailureLimit := 1
					if rnSharesFailures >= simulatedFailureLimit || failures >= simulatedFailureLimit {
						modifiedSimulatedFailureLimit = 0
					}
					x := taskutils.RouteMessage(done, NewRemoteProcedureCall(message), task.Tasks{ts[0]}, simulatedFailureRate, modifiedSimulatedFailureLimit)
					rnSharesFailures += x
					failures += x

				case rng.ProposeRnShare:
					modifiedSimulatedFailureLimit := 1
					if proposeRnSharesFailures >= simulatedFailureLimit || failures >= simulatedFailureLimit {
						modifiedSimulatedFailureLimit = 0
					}
					x := taskutils.RouteMessage(done, NewRemoteProcedureCall(message), task.Tasks{ts[message.To-1]}, simulatedFailureRate, modifiedSimulatedFailureLimit)
					proposeRnSharesFailures += x
					failures += x

				default:
					modifiedSimulatedFailureLimit := simulatedFailureLimit
					if failures >= simulatedFailureLimit {
						modifiedSimulatedFailureLimit = 0
					}
					x := taskutils.RouteMessage(done, NewRemoteProcedureCall(message), ts, simulatedFailureRate, modifiedSimulatedFailureLimit)
					failures += x
				}

			case Result:
				select {
				case <-done:
				case results <- message:
				}

			default:
			}

			return nil

		}), ts...).Run(done)
	}

<<<<<<< HEAD
	// randomBit := func() algebra.FpElement {
	// 	return SecretField.NewInField(big.NewInt(rand.Int63n(2)))
	// }

	idFromUint64 := func(n uint64) [32]byte {
		ret := [32]byte{0x0}
		binary.LittleEndian.PutUint64(ret[24:], n)
		return ret
	}

	// RandomBool returns a random boolean with equal probability.
	randomBool := func() bool {
		return rand.Float32() < 0.5
	}

	Context("when running the virtual machines in a fully connected network", func() {

		table := []struct {
			n, k      uint64
			bufferCap int
		}{
			{3, 2, BufferLimit}, {3, 2, BufferLimit * 2}, {3, 2, BufferLimit * 3}, {3, 2, BufferLimit * 4},
			{6, 4, BufferLimit}, {6, 4, BufferLimit * 2}, {6, 4, BufferLimit * 3}, {6, 4, BufferLimit * 4},
			{12, 8, BufferLimit}, {12, 8, BufferLimit * 2}, {12, 8, BufferLimit * 3}, {12, 8, BufferLimit * 4},
			// {24, 16, BufferLimit}, {24, 16, BufferLimit * 2}, {24, 16, BufferLimit * 3}, {24, 16, BufferLimit * 4},
		}

		for _, entry := range table {
			entry := entry
			rand.Seed(time.Now().Unix())

			Context(fmt.Sprintf("when n = %v, k = %v and buffer capacity = %v", entry.n, entry.k, entry.bufferCap), func() {
				It("should add public numbers", func(doneT Done) {
					defer close(doneT)
					defer GinkgoRecover()

					done := make(chan (struct{}))
					vms := initVMs(entry.n, entry.k, entry.bufferCap)
					results := runVMs(done, vms)

					defer close(done)

					id := [32]byte{0x69}
					a, b := SecretField.Random(), SecretField.Random()
					valueA, valueB := asm.NewValuePublic(a), asm.NewValuePublic(b)
					expected := asm.NewValuePublic(a.Add(b))

					for i := range vms {
						mem := asm.MemoryMapper(asm.Alloc(2), 1)
						code := []asm.Inst{
							asm.InstMove(mem.Offset(0), valueA),
							asm.InstMove(mem.Offset(1), valueB),
							asm.InstAdd(mem.Offset(0), mem.Offset(0), mem.Offset(1), 1),
							asm.InstExit(mem.Offset(0), 1),
						}
						proc := proc.New(id, code)

						vms[i].IO().InputWriter() <- NewExec(proc)
					}

					for _ = range vms {
						var actual TestResult
						Eventually(results, 60).Should(Receive(&actual))

						res, ok := actual.result.Values[0].(asm.ValuePublic)
						Expect(ok).To(BeTrue())
						Expect(res.Value.Eq(expected.Value)).To(BeTrue())
					}
				}, 60)

				It("should add private numbers", func(doneT Done) {
					defer close(doneT)
					defer GinkgoRecover()

					done := make(chan (struct{}))
					vms := initVMs(entry.n, entry.k, entry.bufferCap)
					results := runVMs(done, vms)

					defer close(done)

					id := [32]byte{0x69}
					a, b := SecretField.Random(), SecretField.Random()
					polyA := algebra.NewRandomPolynomial(SecretField, uint(entry.k-1), a)
					polyB := algebra.NewRandomPolynomial(SecretField, uint(entry.k-1), b)
					sharesA := shamir.Split(polyA, uint64(entry.n))
					sharesB := shamir.Split(polyB, uint64(entry.n))

					for i := range vms {
						valueA := asm.NewValuePrivate(sharesA[i])
						valueB := asm.NewValuePrivate(sharesB[i])

						mem := asm.MemoryMapper(asm.Alloc(2), 1)
						code := []asm.Inst{
							asm.InstMove(mem.Offset(0), valueA),
							asm.InstMove(mem.Offset(1), valueB),
							asm.InstAdd(mem.Offset(0), mem.Offset(0), mem.Offset(1), 1),
							asm.InstOpen(mem.Offset(0), mem.Offset(0), 1),
							asm.InstExit(mem.Offset(0), 1),
						}
						proc := proc.New(id, code)

						vms[i].IO().InputWriter() <- NewExec(proc)
					}

					for _ = range vms {
						var actual TestResult
						Eventually(results, 60).Should(Receive(&actual))

						res, ok := actual.result.Values[0].(asm.ValuePublic)
						Expect(ok).To(BeTrue())
						Expect(res.Value.Eq(a.Add(b))).To(BeTrue())
					}
				}, 60)

				It("should add public numbers with private numbers", func(doneT Done) {
					defer close(doneT)
					defer GinkgoRecover()

					done := make(chan (struct{}))
					vms := initVMs(entry.n, entry.k, entry.bufferCap)
					results := runVMs(done, vms)

					defer close(done)

					id := [32]byte{0x69}
					pub, priv := SecretField.Random(), SecretField.Random()
					poly := algebra.NewRandomPolynomial(SecretField, uint(entry.k-1), priv)
					shares := shamir.Split(poly, uint64(entry.n))

					for i := range vms {
						valuePub := asm.NewValuePublic(pub)
						valuePriv := asm.NewValuePrivate(shares[i])

						mem := asm.MemoryMapper(asm.Alloc(2), 1)
						code := []asm.Inst{
							asm.InstMove(mem.Offset(0), valuePub),
							asm.InstMove(mem.Offset(1), valuePriv),
							asm.InstAdd(mem.Offset(0), mem.Offset(0), mem.Offset(1), 1),
							asm.InstOpen(mem.Offset(0), mem.Offset(0), 1),
							asm.InstExit(mem.Offset(0), 1),
						}
						proc := proc.New(id, code)

						vms[i].IO().InputWriter() <- NewExec(proc)
					}

					for _ = range vms {
						var actual TestResult
						Eventually(results, 60).Should(Receive(&actual))

						res, ok := actual.result.Values[0].(asm.ValuePublic)
						Expect(ok).To(BeTrue())
						Expect(res.Value.Eq(pub.Add(priv))).To(BeTrue())
					}
				}, 60)

				It("should generate private random numbers", func(doneT Done) {
					defer close(doneT)
					defer GinkgoRecover()

					done := make(chan (struct{}))
					vms := initVMs(entry.n, entry.k, entry.bufferCap)
					results := runVMs(done, vms)

					defer close(done)

					id := [32]byte{0x69}

					for i := range vms {
						mem := asm.MemoryMapper(asm.Alloc(2), 1)
						code := []asm.Inst{
							asm.InstGenerateRnTuple(mem.Offset(0), mem.Offset(1), 1),
							asm.InstExit(mem.Offset(0), 2),
						}
						proc := proc.New(id, code)

						vms[i].IO().InputWriter() <- NewExec(proc)
					}

					rhoShares := make(shamir.Shares, entry.n)
					sigmaShares := make(shamir.Shares, entry.n)
					for i := range vms {
						var actual TestResult
						Eventually(results, 60).Should(Receive(&actual))

						rho, ok := actual.result.Values[0].(asm.ValuePrivate)
						Expect(ok).To(BeTrue())
						rhoShares[i] = rho.Share

						sigma, ok := actual.result.Values[1].(asm.ValuePrivate)
						Expect(ok).To(BeTrue())
						sigmaShares[i] = sigma.Share
					}

					rhoExpected, _ := shamir.Join(rhoShares)
					for i := uint64(0); i < uint64(entry.n)-uint64(entry.k); i++ {
						rhoActual, _ := shamir.Join(rhoShares[i : i+uint64(entry.k)])
						Expect(rhoActual.Eq(rhoExpected)).To(BeTrue())
					}

					sigmaExpected, _ := shamir.Join(sigmaShares)
					for i := uint64(0); i < uint64(entry.n)-uint64(entry.k/2); i++ {
						sigmaActual, _ := shamir.Join(sigmaShares[i : i+uint64(entry.k/2)])
						Expect(sigmaActual.Eq(sigmaExpected)).To(BeTrue())
					}
				}, 60)

				It("should generate private random zeros", func(doneT Done) {
					defer close(doneT)
					defer GinkgoRecover()

					done := make(chan (struct{}))
					vms := initVMs(entry.n, entry.k, entry.bufferCap)
					results := runVMs(done, vms)

					defer close(done)
=======
	runProcess := func(n, k uint64, cap int, failureRate float64, numExitValues int, buildProc func(i int) proc.Proc, verifyResult func(i int, val asm.Value)) {
>>>>>>> cb9ebcc2

		vms := init(n, k, cap)
		done := make(chan struct{})
		results := make(chan Result)

		co.ParBegin(
			func() {
				run(done, results, vms, failureRate, int(k/2))
			},
			func() {
				for i := range vms {
					proc := buildProc(i)
					vms[i].IO().InputWriter() <- NewExec(proc)
				}
			},
			func() {
				defer close(done)
				defer GinkgoRecover()

				resultsDone := make(chan struct{})
				resultsNum := uint64(0)
				resultsBuf := make(chan struct {
					i     int
					value asm.Value
				}, int(n)*numExitValues)

				go func() {
					defer close(resultsBuf)
					co.ParForAll(vms, func(i int) {
						var result Result
						select {
						case <-resultsDone:
							return
						case result = <-results:
							if x := atomic.AddUint64(&resultsNum, 1); x == k/2 {
								close(resultsDone)
							}
						}
						Expect(result.Values).To(HaveLen(numExitValues))
						for i, value := range result.Values {
							resultsBuf <- struct {
								i     int
								value asm.Value
							}{i, value}
						}
					})
				}()

				for result := range resultsBuf {
					verifyResult(result.i, result.value)
				}
				Expect(resultsNum).To(BeNumerically(">=", k/2))
			})
	}

	split := func(value asm.ValuePublic, n, k uint64) []asm.ValuePrivate {
		poly := algebra.NewRandomPolynomial(fp, uint(k-1), value.Value)
		shares := shamir.Split(poly, n)
		values := make([]asm.ValuePrivate, n)
		for i := range values {
			values[i] = asm.NewValuePrivate(shares[i])
		}
		return values
	}

	randomProcID := func() proc.ID {
		pid := proc.ID{}
		n, err := rand.Read(pid[:])
		if n != len(pid) {
			if err != nil {
				panic(fmt.Sprintf("failed to generate %v random bytes = %v", n, err))
			}
			panic(fmt.Sprintf("failed to generate %v random bytes", n))
		}
		if err != nil {
			panic(err)
		}
		return pid
	}

	// randomBool := func() bool {
	// 	return rand.Float32() < 0.5
	// }

	BeforeEach(func() {
		rand.Seed(time.Now().Unix())
	})

	Context("when closing the done channel", func() {

		tableNK := []struct {
			n, k uint64
		}{
			{1, 1},
			{3, 2},
			{6, 4},
			{12, 8},
			{24, 16},
		}
		tableCap := []struct {
			cap int
		}{
			{1},
			{2},
			{4},
			{8},
			{16},
		}

		for _, entryNK := range tableNK {
			entryNK := entryNK

			for _, entryCap := range tableCap {
				entryCap := entryCap

				Context(fmt.Sprintf("when n = %v, k = %v and buffer capacity = %v", entryNK.n, entryNK.k, entryCap.cap), func() {
					It("should shutdown and clean up", func(doneT Done) {
						defer close(doneT)

						vms := init(entryNK.n, entryNK.k, entryCap.cap)
						done := make(chan struct{})
						results := make(chan Result)

						co.ParBegin(
							func() {
								run(done, results, vms, 0.0, 0)
							},
							func() {
								close(done)
							})
					})
				})
			}
		}
	})

	Context("when running virtual machines", func() {

		tableNK := []struct {
			n, k uint64
		}{
			{1, 1},
			{3, 2},
			{6, 4},
			{12, 8},
			{24, 16},
		}
		tableCap := []struct {
			cap int
		}{
			{64},
			{128},
			{256},
			{512},
			{1024},
		}
		tableFailureRate := []struct {
			failureRate float64
		}{
			{0.0}, {0.01}, {0.05}, {0.10}, {0.15}, {0.20}, {0.25}, {0.30}, {0.35}, {0.40}, {0.45}, {0.50},
		}

		for _, entryNK := range tableNK {
			entryNK := entryNK

			for _, entryCap := range tableCap {
				entryCap := entryCap

				for _, entryFailureRate := range tableFailureRate {
					entryFailureRate := entryFailureRate

					Context(fmt.Sprintf("when n = %v, k = %v and buffer capacity = %v", entryNK.n, entryNK.k, entryCap.cap), func() {
						Context(fmt.Sprintf("when simulated network connectivity = %v%%", 100.0-100*entryFailureRate.failureRate), func() {

							It("should add public numbers", func(doneT Done) {
								defer close(doneT)
								defer GinkgoRecover()

								pid := randomProcID()
								a, b := asm.NewValuePublic(fp.Random()), asm.NewValuePublic(fp.Random())
								expected := a.Add(b).(asm.ValuePublic)

								runProcess(
									entryNK.n, entryNK.k, entryCap.cap,
									entryFailureRate.failureRate,
									1,
									func(i int) proc.Proc {
										mem := asm.Alloc(2)
										return proc.New(pid, []asm.Inst{
											asm.InstMove(mem.Offset(0), a),
											asm.InstMove(mem.Offset(1), b),
											asm.InstAdd(mem.Offset(0), mem.Offset(0), mem.Offset(1), 1),
											asm.InstExit(mem.Offset(0), 1),
										})
									},
									func(i int, value asm.Value) {
										defer GinkgoRecover()

										res, ok := value.(asm.ValuePublic)
										Expect(ok).To(BeTrue())
										Expect(res.Value.Eq(expected.Value)).To(BeTrue())
									})
							})

							It("should add private numbers", func(doneT Done) {
								defer close(doneT)
								defer GinkgoRecover()

								pid := randomProcID()
								a, b := asm.NewValuePublic(fp.Random()), asm.NewValuePublic(fp.Random())
								as, bs := split(a, entryNK.n, (entryNK.k+1)/2), split(b, entryNK.n, (entryNK.k+1)/2)
								expected := a.Add(b).(asm.ValuePublic)

								runProcess(
									entryNK.n, entryNK.k, entryCap.cap,
									entryFailureRate.failureRate,
									1,
									func(i int) proc.Proc {
										mem := asm.Alloc(2)
										return proc.New(pid, []asm.Inst{
											asm.InstMove(mem.Offset(0), as[i]),
											asm.InstMove(mem.Offset(1), bs[i]),
											asm.InstAdd(mem.Offset(0), mem.Offset(0), mem.Offset(1), 1),
											asm.InstOpen(mem.Offset(0), mem.Offset(0), 1),
											asm.InstExit(mem.Offset(0), 1),
										})
									},
									func(i int, value asm.Value) {
										defer GinkgoRecover()

										res, ok := value.(asm.ValuePublic)
										Expect(ok).To(BeTrue())
										Expect(res.Value.Eq(expected.Value)).To(BeTrue())
									})
							}, 5)

							It("should add public numbers with private numbers", func(doneT Done) {
								defer close(doneT)
								defer GinkgoRecover()

								pid := randomProcID()
								a, b := asm.NewValuePublic(fp.Random()), asm.NewValuePublic(fp.Random())
								bs := split(b, entryNK.n, (entryNK.k+1)/2)
								expected := a.Add(b).(asm.ValuePublic)

								runProcess(
									entryNK.n, entryNK.k, entryCap.cap,
									entryFailureRate.failureRate,
									1,
									func(i int) proc.Proc {
										mem := asm.Alloc(2)
										return proc.New(pid, []asm.Inst{
											asm.InstMove(mem.Offset(0), a),
											asm.InstMove(mem.Offset(1), bs[i]),
											asm.InstAdd(mem.Offset(0), mem.Offset(0), mem.Offset(1), 1),
											asm.InstOpen(mem.Offset(0), mem.Offset(0), 1),
											asm.InstExit(mem.Offset(0), 1),
										})
									},
									func(i int, value asm.Value) {
										defer GinkgoRecover()

										res, ok := value.(asm.ValuePublic)
										Expect(ok).To(BeTrue())
										Expect(res.Value.Eq(expected.Value)).To(BeTrue())
									})
							}, 5)

							It("should generate private random numbers", func(doneT Done) {
								defer close(doneT)
								defer GinkgoRecover()

								pid := randomProcID()
								var expected *asm.ValuePublic

								runProcess(
									entryNK.n, entryNK.k, entryCap.cap,
									entryFailureRate.failureRate,
									2,
									func(i int) proc.Proc {
										mem := asm.Alloc(2)
										return proc.New(pid, []asm.Inst{
											asm.InstGenerateRnTuple(mem.Offset(0), mem.Offset(1), 1),
											asm.InstOpen(mem.Offset(0), mem.Offset(0), 2),
											asm.InstExit(mem.Offset(0), 2),
										})
									},
									func(i int, value asm.Value) {
										defer GinkgoRecover()

										res, ok := value.(asm.ValuePublic)
										Expect(ok).To(BeTrue())
										if expected == nil {
											expected = &res
										}
										Expect(res.Value.Eq(expected.Value)).To(BeTrue())
									})
							}, 5)

							It("should generate private random zeros", func(doneT Done) {
								defer close(doneT)
								defer GinkgoRecover()

								pid := randomProcID()

								runProcess(
									entryNK.n, entryNK.k, entryCap.cap,
									entryFailureRate.failureRate,
									1,
									func(i int) proc.Proc {
										mem := asm.Alloc(1)
										return proc.New(pid, []asm.Inst{
											asm.InstGenerateRnZero(mem.Offset(0), 1),
											asm.InstOpen(mem.Offset(0), mem.Offset(0), 1),
											asm.InstExit(mem.Offset(0), 1),
										})
									},
									func(i int, value asm.Value) {
										defer GinkgoRecover()

										res, ok := value.(asm.ValuePublic)
										Expect(ok).To(BeTrue())
										Expect(res.Value.IsZero()).To(BeTrue())
									})
							}, 5)

							It("should multiply private numbers", func(doneT Done) {
								defer close(doneT)
								defer GinkgoRecover()

								pid := randomProcID()
								a, b := asm.NewValuePublic(fp.Random()), asm.NewValuePublic(fp.Random())
								as, bs := split(a, entryNK.n, (entryNK.k+1)/2), split(b, entryNK.n, (entryNK.k+1)/2)
								expected := a.Mul(b).(asm.ValuePublic)

								runProcess(
									entryNK.n, entryNK.k, entryCap.cap,
									entryFailureRate.failureRate,
									1,
									func(i int) proc.Proc {
										mem := asm.Alloc(4)
										return proc.New(pid, []asm.Inst{
											asm.InstMove(mem.Offset(0), as[i]),
											asm.InstMove(mem.Offset(1), bs[i]),
											asm.InstGenerateRnTuple(mem.Offset(2), mem.Offset(3), 1),
											asm.InstMul(mem.Offset(0), mem.Offset(0), mem.Offset(1), mem.Offset(2), mem.Offset(3), 1),
											asm.InstOpen(mem.Offset(0), mem.Offset(0), 1),
											asm.InstExit(mem.Offset(0), 1),
										})
									},
									func(i int, value asm.Value) {
										defer GinkgoRecover()

										res, ok := value.(asm.ValuePublic)
										Expect(ok).To(BeTrue())
										Expect(res.Value.Eq(expected.Value)).To(BeTrue())
									})
							}, 5)

							tableNotGate := []struct {
								a, out algebra.FpElement
							}{
								{zero, one},
								{one, zero},
							}
							for _, entryNotGate := range tableNotGate {
								entryNotGate := entryNotGate

								It(fmt.Sprintf("should compute a not gate on a = %v", entryNotGate.a.Value()), func(doneT Done) {
									defer close(doneT)
									defer GinkgoRecover()

									pid := randomProcID()
									a := asm.NewValuePublic(entryNotGate.a)
									as := split(a, entryNK.n, (entryNK.k+1)/2)

									runProcess(
										entryNK.n, entryNK.k, entryCap.cap,
										entryFailureRate.failureRate,
										1,
										func(i int) proc.Proc {
											mem := asm.Alloc(1)
											return proc.New(pid, []asm.Inst{
												asm.InstMove(mem.Offset(0), as[i]),
												macro.BitwiseNot(mem.Offset(0), mem.Offset(0), 1, fp),
												asm.InstOpen(mem.Offset(0), mem.Offset(0), 1),
												asm.InstExit(mem.Offset(0), 1),
											})
										},
										func(i int, value asm.Value) {
											defer GinkgoRecover()

											res, ok := value.(asm.ValuePublic)
											Expect(ok).To(BeTrue())
											Expect(res.Value.Eq(entryNotGate.out)).To(BeTrue())
										})
								})
							}

							tableOrGate := []struct {
								a, b, out algebra.FpElement
							}{
								{zero, zero, zero},
								{zero, one, one},
								{one, zero, one},
								{one, one, one},
							}
							for _, entryOrGate := range tableOrGate {
								entryOrGate := entryOrGate

								It(fmt.Sprintf("should compute an or gate on a = %v, b = %v", entryOrGate.a.Value(), entryOrGate.b.Value()), func(doneT Done) {
									defer close(doneT)
									defer GinkgoRecover()

									pid := randomProcID()
									a, b := asm.NewValuePublic(entryOrGate.a), asm.NewValuePublic(entryOrGate.b)
									as, bs := split(a, entryNK.n, (entryNK.k+1)/2), split(b, entryNK.n, (entryNK.k+1)/2)

									runProcess(
										entryNK.n, entryNK.k, entryCap.cap,
										entryFailureRate.failureRate,
										1,
										func(i int) proc.Proc {
											mem := asm.Alloc(4)
											return proc.New(pid, []asm.Inst{
												asm.InstMove(mem.Offset(0), as[i]),
												asm.InstMove(mem.Offset(1), bs[i]),
												asm.InstGenerateRnTuple(mem.Offset(2), mem.Offset(3), 1),
												macro.BitwiseOr(mem.Offset(0), mem.Offset(0), mem.Offset(1), mem.Offset(2), mem.Offset(3), 1),
												asm.InstOpen(mem.Offset(0), mem.Offset(0), 1),
												asm.InstExit(mem.Offset(0), 1),
											})
										},
										func(i int, value asm.Value) {
											defer GinkgoRecover()

											res, ok := value.(asm.ValuePublic)
											Expect(ok).To(BeTrue())
											Expect(res.Value.Eq(entryOrGate.out)).To(BeTrue())
										})
								})
							}

							tableXorGate := []struct {
								a, b, out algebra.FpElement
							}{
								{zero, zero, zero},
								{zero, one, one},
								{one, zero, one},
								{one, one, zero},
							}
<<<<<<< HEAD
							proc := proc.New(id, code)

							vms[j].IO().InputWriter() <- NewExec(proc)
						}

						for _ = range vms {
							var actual TestResult
							Eventually(results, 10).Should(Receive(&actual))

							resPP, ok := actual.result.Values[0].(asm.ValuePublic)
							Expect(ok).To(BeTrue())
							resGG, ok := actual.result.Values[1].(asm.ValuePublic)
							Expect(ok).To(BeTrue())

							Expect(resPP.Value.Eq(assignment.pp)).To(BeTrue())
							Expect(resGG.Value.Eq(assignment.gg)).To(BeTrue())
						}

					}
				}, 10)

				It("should correctly compute the carry out operation on a k bit number", func(doneT Done) {
					defer close(doneT)
					defer GinkgoRecover()

					done := make(chan (struct{}))
					vms := initVMs(entry.n, entry.k, entry.bufferCap)
					results := runVMs(done, vms)

					defer close(done)

					id := [32]byte{0x69}

					k := uint64(1)
					a := big.NewInt(0).SetUint64(rand.Uint64() % (uint64(1) << k))
					b := big.NewInt(0).SetUint64(rand.Uint64() % (uint64(1) << k))
					aTemp := big.NewInt(0).Set(a)
					bTemp := big.NewInt(0).Set(b)

					aBits := make([]algebra.FpElement, k)
					bBits := make([]algebra.FpElement, k)
					for i := range aBits {
						ar := big.NewInt(0).Mod(aTemp, big.NewInt(2))
						br := big.NewInt(0).Mod(bTemp, big.NewInt(2))
						aBits[i] = SecretField.NewInField(ar)
						bBits[i] = SecretField.NewInField(br)
						aTemp.Div(aTemp, big.NewInt(2))
						bTemp.Div(bTemp, big.NewInt(2))
					}

					aVals := make([][]asm.ValuePrivate, entry.n)
					bVals := make([][]asm.ValuePrivate, entry.n)
					for i := range aVals {
						aVals[i] = make([]asm.ValuePrivate, k)
						bVals[i] = make([]asm.ValuePrivate, k)
					}

					for i := uint64(0); i < k; i++ {
						polyA := algebra.NewRandomPolynomial(SecretField, uint(entry.k/2-1), aBits[i])
						polyB := algebra.NewRandomPolynomial(SecretField, uint(entry.k/2-1), bBits[i])
						sharesA := shamir.Split(polyA, uint64(entry.n))
						sharesB := shamir.Split(polyB, uint64(entry.n))

						for j, share := range sharesA {
							aVals[j][i] = asm.NewValuePrivate(share)
						}
						for j, share := range sharesB {
							bVals[j][i] = asm.NewValuePrivate(share)
						}
					}

					for i := range vms {
						mem := asm.Alloc(1)
						memA := asm.Alloc(int(k))
						memB := asm.Alloc(int(k))
						for j := 0; j < int(k); j++ {
							memA.Store(j, aVals[i][j])
							memB.Store(j, bVals[i][j])
						}
						code := []asm.Inst{
							macro.BitwiseCarryOut(mem.Offset(0), memA.Offset(0), memB.Offset(0), false, int(k), SecretField),
							asm.InstOpen(mem.Offset(0), mem.Offset(0), 1),
							asm.InstExit(mem.Offset(0), 1),
						}
						proc := proc.New(id, code)

						vms[i].IO().InputWriter() <- NewExec(proc)
					}

					for _ = range vms {
						var actual TestResult
						Eventually(results, 10).Should(Receive(&actual))
						res, ok := actual.result.Values[0].(asm.ValuePublic)
						Expect(ok).To(BeTrue())
						if big.NewInt(0).Add(a, b).Cmp(big.NewInt(0).SetUint64(uint64(1)<<k)) >= 0 {
							Expect(res.Value.Eq(SecretField.NewInField(big.NewInt(1)))).To(BeTrue())
						} else {
							Expect(res.Value.Eq(SecretField.NewInField(big.NewInt(0)))).To(BeTrue())
						}
					}
				}, 10)

				FIt("should correctly compute bitwise LT on k bit numbers", func(doneT Done) {
					defer close(doneT)
					defer GinkgoRecover()

					done := make(chan (struct{}))
					vms := initVMs(entry.n, entry.k, entry.bufferCap)
					results := runVMs(done, vms)

					defer close(done)

					id := [32]byte{0x69}

					k := uint64(1)
					a := big.NewInt(0).SetUint64(rand.Uint64() % (uint64(1) << k))
					b := big.NewInt(0).SetUint64(rand.Uint64() % (uint64(1) << k))
					aTemp := big.NewInt(0).Set(a)
					bTemp := big.NewInt(0).Set(b)

					aBits := make([]algebra.FpElement, k)
					bBits := make([]algebra.FpElement, k)
					for i := range aBits {
						ar := big.NewInt(0).Mod(aTemp, big.NewInt(2))
						br := big.NewInt(0).Mod(bTemp, big.NewInt(2))
						aBits[i] = SecretField.NewInField(ar)
						bBits[i] = SecretField.NewInField(br)
						aTemp.Div(aTemp, big.NewInt(2))
						bTemp.Div(bTemp, big.NewInt(2))
					}

					aVals := make([][]asm.ValuePrivate, entry.n)
					bVals := make([][]asm.ValuePrivate, entry.n)
					for i := range aVals {
						aVals[i] = make([]asm.ValuePrivate, k)
						bVals[i] = make([]asm.ValuePrivate, k)
					}

					for i := uint64(0); i < k; i++ {
						polyA := algebra.NewRandomPolynomial(SecretField, uint(entry.k/2-1), aBits[i])
						polyB := algebra.NewRandomPolynomial(SecretField, uint(entry.k/2-1), bBits[i])
						sharesA := shamir.Split(polyA, uint64(entry.n))
						sharesB := shamir.Split(polyB, uint64(entry.n))

						for j, share := range sharesA {
							aVals[j][i] = asm.NewValuePrivate(share)
						}
						for j, share := range sharesB {
							bVals[j][i] = asm.NewValuePrivate(share)
						}
					}

					for i := range vms {
						mem := asm.Alloc(1)
						memA := asm.Alloc(int(k))
						memB := asm.Alloc(int(k))
						for j := 0; j < int(k); j++ {
							memA.Store(j, aVals[i][j])
							memB.Store(j, bVals[i][j])
						}
						code := []asm.Inst{
							macro.BitwiseLT(mem.Offset(0), memA.Offset(0), memB.Offset(0), int(k), SecretField),
							asm.InstOpen(mem.Offset(0), mem.Offset(0), 1),
							asm.InstExit(mem.Offset(0), 1),
						}
						proc := proc.New(id, code)

						vms[i].IO().InputWriter() <- NewExec(proc)
					}

					for _ = range vms {
						var actual TestResult
						Eventually(results, 10).Should(Receive(&actual))
						res, ok := actual.result.Values[0].(asm.ValuePublic)
						Expect(ok).To(BeTrue())
						if big.NewInt(0).Add(a, b).Cmp(big.NewInt(0).SetUint64(uint64(1)<<k)) >= 0 {
							Expect(res.Value.Eq(SecretField.NewInField(big.NewInt(1)))).To(BeTrue())
						} else {
							Expect(res.Value.Eq(SecretField.NewInField(big.NewInt(0)))).To(BeTrue())
						}
					}
				}, 10)

				It("should generate random bits", func(doneT Done) {
					defer close(doneT)
					defer GinkgoRecover()

					done := make(chan (struct{}))
					vms := initVMs(entry.n, entry.k, entry.bufferCap)
					results := runVMs(done, vms)

					defer close(done)

					id := [32]byte{0x69}
					for i := range vms {
						// Generate 10 random bits
						mem := asm.Alloc(10)
						code := []asm.Inst{
							macro.GenerateRandomBit(mem, 10, SecretField),
							asm.InstOpen(mem, mem, 10),
							asm.InstExit(mem, 10),
						}
						proc := proc.New(id, code)

						vms[i].IO().InputWriter() <- NewExec(proc)
					}

					for _ = range vms {
						var actual TestResult
						Eventually(results, 10).Should(Receive(&actual))
						for _, value := range actual.result.Values {
							res, ok := value.(asm.ValuePublic)
							Expect(ok).To(BeTrue())

							// Expect the result to be zero or one
							if !res.Value.IsZero() {
								Expect(res.Value.IsOne()).To(BeTrue())
=======
							for _, entryXorGate := range tableXorGate {
								entryXorGate := entryXorGate

								It(fmt.Sprintf("should compute an or gate on a = %v, b = %v", entryXorGate.a.Value(), entryXorGate.b.Value()), func(doneT Done) {
									defer close(doneT)
									defer GinkgoRecover()

									pid := randomProcID()
									a, b := asm.NewValuePublic(entryXorGate.a), asm.NewValuePublic(entryXorGate.b)
									as, bs := split(a, entryNK.n, (entryNK.k+1)/2), split(b, entryNK.n, (entryNK.k+1)/2)

									runProcess(
										entryNK.n, entryNK.k, entryCap.cap,
										entryFailureRate.failureRate,
										1,
										func(i int) proc.Proc {
											mem := asm.Alloc(4)
											return proc.New(pid, []asm.Inst{
												asm.InstMove(mem.Offset(0), as[i]),
												asm.InstMove(mem.Offset(1), bs[i]),
												asm.InstGenerateRnTuple(mem.Offset(2), mem.Offset(3), 1),
												macro.BitwiseXor(mem.Offset(0), mem.Offset(0), mem.Offset(1), mem.Offset(2), mem.Offset(3), 1),
												asm.InstOpen(mem.Offset(0), mem.Offset(0), 1),
												asm.InstExit(mem.Offset(0), 1),
											})
										},
										func(i int, value asm.Value) {
											defer GinkgoRecover()

											res, ok := value.(asm.ValuePublic)
											Expect(ok).To(BeTrue())
											Expect(res.Value.Eq(entryXorGate.out)).To(BeTrue())
										})
								})
>>>>>>> cb9ebcc2
							}

							tableAndGate := []struct {
								a, b, out algebra.FpElement
							}{
								{zero, zero, zero},
								{zero, one, zero},
								{one, zero, zero},
								{one, one, one},
							}
							for _, entryAndGate := range tableAndGate {
								entryAndGate := entryAndGate

								It(fmt.Sprintf("should compute an or gate on a = %v, b = %v", entryAndGate.a.Value(), entryAndGate.b.Value()), func(doneT Done) {
									defer close(doneT)
									defer GinkgoRecover()

									pid := randomProcID()
									a, b := asm.NewValuePublic(entryAndGate.a), asm.NewValuePublic(entryAndGate.b)
									as, bs := split(a, entryNK.n, (entryNK.k+1)/2), split(b, entryNK.n, (entryNK.k+1)/2)

									runProcess(
										entryNK.n, entryNK.k, entryCap.cap,
										entryFailureRate.failureRate,
										1,
										func(i int) proc.Proc {
											mem := asm.Alloc(4)
											return proc.New(pid, []asm.Inst{
												asm.InstMove(mem.Offset(0), as[i]),
												asm.InstMove(mem.Offset(1), bs[i]),
												asm.InstGenerateRnTuple(mem.Offset(2), mem.Offset(3), 1),
												macro.BitwiseAnd(mem.Offset(0), mem.Offset(0), mem.Offset(1), mem.Offset(2), mem.Offset(3), 1),
												asm.InstOpen(mem.Offset(0), mem.Offset(0), 1),
												asm.InstExit(mem.Offset(0), 1),
											})
										},
										func(i int, value asm.Value) {
											defer GinkgoRecover()

											res, ok := value.(asm.ValuePublic)
											Expect(ok).To(BeTrue())
											Expect(res.Value.Eq(entryAndGate.out)).To(BeTrue())
										})
								})
							}
<<<<<<< HEAD
						}

						Expect(acc.Eq(a)).To(BeTrue())
					}
				})

				It("should compute integers modulo powers of two", func(doneT Done) {
					defer close(doneT)
					defer GinkgoRecover()

					done := make(chan (struct{}))
					vms := initVMs(entry.n, entry.k, entry.bufferCap)
					results := runVMs(done, vms)

					defer close(done)

					k := uint64(16)
					m := uint64(15)
					a := SecretField.NewInField(big.NewInt(0).SetUint64(rand.Uint64() % (uint64(1) << (k - 1))))
					poly := algebra.NewRandomPolynomial(SecretField, uint(entry.k/2-1), a)
					shares := shamir.Split(poly, uint64(entry.n))

					negCase := randomBool()
					negCase = true // FIXME: Get tests passing for negative
					if negCase {
						a = a.Neg()
					}

					id := [32]byte{0x69}
					for i := range vms {
						mem := asm.Alloc(1)

						code := []asm.Inst{
							asm.InstMove(mem, asm.NewValuePrivate(shares[i])),
							macro.Mod2M(mem, mem, int(k), int(m), 10, SecretField),
							asm.InstOpen(mem, mem, 1),
							asm.InstExit(mem, 1),
						}
						proc := proc.New(id, code)

						vms[i].IO().InputWriter() <- NewExec(proc)
					}

					for _ = range vms {
						var actual TestResult
						Eventually(results, 10).Should(Receive(&actual))
						res, ok := actual.result.Values[0].(asm.ValuePublic)
						Expect(ok).To(BeTrue())

						twoPow := big.NewInt(0).SetUint64(uint64(1) << m)
						var mod *big.Int
						if negCase {
							mod = big.NewInt(0).Mod(big.NewInt(0).Neg(a.Neg().Value()), twoPow)
						} else {
							mod = big.NewInt(0).Mod(a.Value(), twoPow)
						}
=======
>>>>>>> cb9ebcc2

							tablePropGen := []struct {
								a, b, p, g algebra.FpElement
							}{
								{zero, zero, zero, zero},
								{zero, one, one, zero},
								{one, zero, one, zero},
								{one, one, zero, one},
							}
							for _, entryPropGenGate := range tablePropGen {
								entryPropGenGate := entryPropGenGate

								It(fmt.Sprintf("should correctly compute the propagator and generator on a = %v, b = %v", entryPropGenGate.a.Value(), entryPropGenGate.b.Value()), func(doneT Done) {
									defer close(doneT)
									defer GinkgoRecover()

									pid := randomProcID()
									a, b := asm.NewValuePublic(entryPropGenGate.a), asm.NewValuePublic(entryPropGenGate.b)
									as, bs := split(a, entryNK.n, (entryNK.k+1)/2), split(b, entryNK.n, (entryNK.k+1)/2)

									runProcess(
										entryNK.n, entryNK.k, entryCap.cap,
										entryFailureRate.failureRate,
										2,
										func(i int) proc.Proc {
											mem := asm.Alloc(6)
											return proc.New(pid, []asm.Inst{
												asm.InstMove(mem.Offset(0), as[i]),
												asm.InstMove(mem.Offset(1), bs[i]),
												asm.InstGenerateRnTuple(mem.Offset(2), mem.Offset(4), 2),
												macro.BitwisePropGen(mem.Offset(0), mem.Offset(1), mem.Offset(0), mem.Offset(1), mem.Offset(2), mem.Offset(4), 1),
												asm.InstOpen(mem.Offset(0), mem.Offset(0), 1),
												asm.InstOpen(mem.Offset(1), mem.Offset(1), 1),
												asm.InstExit(mem.Offset(0), 2),
											})
										},
										func(i int, value asm.Value) {
											defer GinkgoRecover()

											res, ok := value.(asm.ValuePublic)
											Expect(ok).To(BeTrue())

											if i == 0 {
												Expect(res.Value.Eq(entryPropGenGate.p)).To(BeTrue())
											}
											if i == 1 {
												Expect(res.Value.Eq(entryPropGenGate.g)).To(BeTrue())
											}
										})
								}, 5)
							}

							tableCLA := []struct {
								p1, g1, p2, g2, pp, gg algebra.FpElement
							}{
								{zero, zero, zero, zero, zero, zero},
								{zero, zero, zero, one, zero, one},
								{zero, zero, one, zero, zero, zero},
								{zero, zero, one, one, zero, one},
								{zero, one, zero, zero, zero, zero},
								{zero, one, zero, one, zero, one},
								{zero, one, one, zero, zero, one},
								{zero, one, one, one, zero, one},
								{one, zero, zero, zero, zero, zero},
								{one, zero, zero, one, zero, one},
								{one, zero, one, zero, one, zero},
								{one, zero, one, one, one, one},
								{one, one, zero, zero, zero, zero},
								{one, one, zero, one, zero, one},
								{one, one, one, zero, one, one},
								{one, one, one, one, one, one},
							}
							for _, entryCLAGate := range tableCLA {
								entryCLAGate := entryCLAGate

								It(fmt.Sprintf("should correctly compute the CLA operation on p1, g1, p2, g2, pp, gg = %v, %v, %v, %v, %v, %v", entryCLAGate.p1.Value(), entryCLAGate.g1.Value(), entryCLAGate.p2.Value(), entryCLAGate.g2.Value(), entryCLAGate.pp.Value(), entryCLAGate.gg.Value()), func(doneT Done) {
									defer close(doneT)
									defer GinkgoRecover()

									pid := randomProcID()
									p1, g1, p2, g2 := asm.NewValuePublic(entryCLAGate.p1), asm.NewValuePublic(entryCLAGate.g1), asm.NewValuePublic(entryCLAGate.p2), asm.NewValuePublic(entryCLAGate.g2)
									p1s, g1s, p2s, g2s := split(p1, entryNK.n, (entryNK.k+1)/2), split(g1, entryNK.n, (entryNK.k+1)/2), split(p2, entryNK.n, (entryNK.k+1)/2), split(g2, entryNK.n, (entryNK.k+1)/2)

									runProcess(
										entryNK.n, entryNK.k, entryCap.cap,
										entryFailureRate.failureRate,
										2,
										func(i int) proc.Proc {
											mem := asm.Alloc(10)
											return proc.New(pid, []asm.Inst{
												asm.InstMove(mem.Offset(0), p1s[i]),
												asm.InstMove(mem.Offset(1), g1s[i]),
												asm.InstMove(mem.Offset(2), p2s[i]),
												asm.InstMove(mem.Offset(3), g2s[i]),
												asm.InstGenerateRnTuple(mem.Offset(4), mem.Offset(7), 3),
												macro.BitwiseOpCLA(mem.Offset(0), mem.Offset(1), mem.Offset(0), mem.Offset(1), mem.Offset(2), mem.Offset(3), mem.Offset(4), mem.Offset(7), 1),
												asm.InstOpen(mem.Offset(0), mem.Offset(0), 2),
												asm.InstExit(mem.Offset(0), 2),
											})
										},
										func(i int, value asm.Value) {
											defer GinkgoRecover()

											res, ok := value.(asm.ValuePublic)
											Expect(ok).To(BeTrue())

											if i == 0 {
												Expect(res.Value.Eq(entryCLAGate.pp)).To(BeTrue())
											}
											if i == 1 {
												Expect(res.Value.Eq(entryCLAGate.gg)).To(BeTrue())
											}
										})
								}, 5)
							}
						})
					})
				}
			}
		}

		// 			It("should correctly compute the carry out operation on a 63 bit number", func(doneT Done) {
		// 				defer close(doneT)
		// 				defer GinkgoRecover()

		// 				done := make(chan (struct{}))
		// 				vms := initVMs(entry.n, entry.k, entry.bufferCap)
		// 				results := runVMs(done, vms)

		// 				defer close(done)

		// 				id := [32]byte{0x69}

		// 				a := big.NewInt(rand.Int63())
		// 				b := big.NewInt(rand.Int63()) // Set(a)
		// 				notB := ^b.Uint64()
		// 				notB += 1

		// 				aTemp := big.NewInt(0).Set(a)
		// 				bTemp := big.NewInt(0).SetUint64(notB)

		// 				aBits := make([]algebra.FpElement, 63)
		// 				bBits := make([]algebra.FpElement, 63)
		// 				for i := range aBits {
		// 					ar := big.NewInt(0).Mod(aTemp, big.NewInt(2))
		// 					br := big.NewInt(0).Mod(bTemp, big.NewInt(2))
		// 					aBits[i] = SecretField.NewInField(ar)
		// 					bBits[i] = SecretField.NewInField(br)
		// 					aTemp.Div(aTemp, big.NewInt(2))
		// 					bTemp.Div(bTemp, big.NewInt(2))
		// 				}

		// 				aVals := make([][]asm.ValuePrivate, entry.n)
		// 				bVals := make([][]asm.ValuePrivate, entry.n)
		// 				for i := range aVals {
		// 					aVals[i] = make([]asm.ValuePrivate, 63)
		// 					bVals[i] = make([]asm.ValuePrivate, 63)
		// 				}

		// 				for i := 0; i < 63; i++ {
		// 					polyA := algebra.NewRandomPolynomial(SecretField, uint(entry.k/2-1), aBits[i])
		// 					polyB := algebra.NewRandomPolynomial(SecretField, uint(entry.k/2-1), bBits[i])
		// 					sharesA := shamir.Split(polyA, uint64(entry.n))
		// 					sharesB := shamir.Split(polyB, uint64(entry.n))

		// 					for j, share := range sharesA {
		// 						aVals[j][i] = asm.NewValuePrivate(share)
		// 					}
		// 					for j, share := range sharesB {
		// 						bVals[j][i] = asm.NewValuePrivate(share)
		// 					}
		// 				}

		// 				for i := range vms {
		// 					mem := asm.Alloc(1)
		// 					memA := asm.Alloc(63)
		// 					memB := asm.Alloc(63)
		// 					for j := 0; j < 63; j++ {
		// 						memA.Store(j, aVals[i][j])
		// 						memB.Store(j, bVals[i][j])
		// 					}
		// 					code := []asm.Inst{
		// 						macro.BitwiseCarryOut(mem.Offset(0), memA.Offset(0), memB.Offset(0), true, 63, SecretField),
		// 						asm.InstOpen(mem.Offset(0), mem.Offset(0), 1),
		// 						asm.InstExit(mem.Offset(0), 1),
		// 					}
		// 					proc := proc.New(id, code)

		// 					vms[i].IO().InputWriter() <- NewExec(proc)
		// 				}

		// 				for _ = range vms {
		// 					var actual TestResult
		// 					Eventually(results, 10).Should(Receive(&actual))
		// 					res, ok := actual.result.Values[0].(asm.ValuePublic)
		// 					Expect(ok).To(BeTrue())
		// 					if a.Cmp(b) == -1 {
		// 						Expect(res.Value.Eq(SecretField.NewInField(big.NewInt(0)))).To(BeTrue())
		// 					} else {
		// 						Expect(res.Value.Eq(SecretField.NewInField(big.NewInt(1)))).To(BeTrue())
		// 					}
		// 				}
		// 			}, 10)

		// 			It("should generate random bits", func(doneT Done) {
		// 				defer close(doneT)
		// 				defer GinkgoRecover()

		// 				done := make(chan (struct{}))
		// 				vms := initVMs(entry.n, entry.k, entry.bufferCap)
		// 				results := runVMs(done, vms)

		// 				defer close(done)

		// 				id := [32]byte{0x69}
		// 				for i := range vms {
		// 					// Generate 10 random bits
		// 					mem := asm.Alloc(10)
		// 					code := []asm.Inst{
		// 						macro.GenerateRandomBit(mem, 10, SecretField),
		// 						asm.InstOpen(mem, mem, 10),
		// 						asm.InstExit(mem, 10),
		// 					}
		// 					proc := proc.New(id, code)

		// 					vms[i].IO().InputWriter() <- NewExec(proc)
		// 				}

		// 				for _ = range vms {
		// 					var actual TestResult
		// 					Eventually(results, 10).Should(Receive(&actual))
		// 					for _, value := range actual.result.Values {
		// 						res, ok := value.(asm.ValuePublic)
		// 						Expect(ok).To(BeTrue())

		// 						// Expect the result to be zero or one
		// 						if !res.Value.IsZero() {
		// 							Expect(res.Value.IsOne()).To(BeTrue())
		// 						}
		// 					}
		// 				}
		// 			})

		// 			It("should compute the binary representation of a number", func(doneT Done) {
		// 				defer close(doneT)
		// 				defer GinkgoRecover()

		// 				done := make(chan (struct{}))
		// 				vms := initVMs(entry.n, entry.k, entry.bufferCap)
		// 				results := runVMs(done, vms)

		// 				defer close(done)

		// 				a := SecretField.NewInField(big.NewInt(0).SetUint64(uint64(rand.Uint32())))

		// 				id := [32]byte{0x69}
		// 				for i := range vms {
		// 					mem := asm.Alloc(33)
		// 					code := []asm.Inst{
		// 						asm.InstMove(mem, asm.NewValuePublic(a)),
		// 						macro.Bits(mem.Offset(1), mem.Offset(0), 32, SecretField),
		// 						asm.InstExit(mem.Offset(1), 32),
		// 					}
		// 					proc := proc.New(id, code)

		// 					vms[i].IO().InputWriter() <- NewExec(proc)
		// 				}

		// 				for _ = range vms {
		// 					var actual TestResult
		// 					Eventually(results, 10).Should(Receive(&actual))

		// 					acc := SecretField.NewInField(big.NewInt(0))
		// 					two := SecretField.NewInField(big.NewInt(2))

		// 					for i := len(actual.result.Values) - 1; i >= 0; i-- {
		// 						res, ok := actual.result.Values[i].(asm.ValuePublic)
		// 						Expect(ok).To(BeTrue())
		// 						acc = acc.Mul(two)
		// 						acc = acc.Add(res.Value)

		// 						// Expect the result to be zero or one
		// 						if !res.Value.IsZero() {
		// 							Expect(res.Value.IsOne()).To(BeTrue())
		// 						}
		// 					}

		// 					Expect(acc.Eq(a)).To(BeTrue())
		// 				}
		// 			})

		// 			It("should compute integers modulo powers of two", func(doneT Done) {
		// 				defer close(doneT)
		// 				defer GinkgoRecover()

		// 				done := make(chan (struct{}))
		// 				vms := initVMs(entry.n, entry.k, entry.bufferCap)
		// 				results := runVMs(done, vms)

		// 				defer close(done)

		// 				k := uint64(16)
		// 				m := uint64(15)
		// 				a := SecretField.NewInField(big.NewInt(0).SetUint64(rand.Uint64() % (uint64(1) << (k - 1))))
		// 				poly := algebra.NewRandomPolynomial(SecretField, uint(entry.k/2-1), a)
		// 				shares := shamir.Split(poly, uint64(entry.n))

		// 				negCase := randomBool()
		// 				negCase = false // FIXME: Get tests passing for negative
		// 				if negCase {
		// 					a = a.Neg()
		// 				}

		// 				id := [32]byte{0x69}
		// 				for i := range vms {
		// 					mem := asm.Alloc(1)

		// 					code := []asm.Inst{
		// 						asm.InstMove(mem, asm.NewValuePrivate(shares[i])),
		// 						macro.Mod2M(mem, mem, int(k), int(m), 10, SecretField),
		// 						asm.InstOpen(mem, mem, 1),
		// 						asm.InstExit(mem, 1),
		// 					}
		// 					proc := proc.New(id, code)

		// 					vms[i].IO().InputWriter() <- NewExec(proc)
		// 				}

		// 				for _ = range vms {
		// 					var actual TestResult
		// 					Eventually(results, 10).Should(Receive(&actual))
		// 					res, ok := actual.result.Values[0].(asm.ValuePublic)
		// 					Expect(ok).To(BeTrue())

		// 					twoPow := big.NewInt(0).SetUint64(uint64(1) << m)
		// 					var mod *big.Int
		// 					if negCase {
		// 						mod = big.NewInt(0).Mod(big.NewInt(0).Neg(a.Neg().Value()), twoPow)
		// 					} else {
		// 						mod = big.NewInt(0).Mod(a.Value(), twoPow)
		// 					}

		// 					Expect(mod.Cmp(res.Value.Value())).To(Equal(0))
		// 				}
		// 			}, 5)

		// 			It("should compare integers", func(doneT Done) {
		// 				defer close(doneT)
		// 				defer GinkgoRecover()

		// 				done := make(chan (struct{}))
		// 				vms := initVMs(entry.n, entry.k, entry.bufferCap)
		// 				results := runVMs(done, vms)

		// 				defer close(done)

		// 				k := uint64(30)
		// 				a := SecretField.NewInField(big.NewInt(0).SetUint64(rand.Uint64() % (uint64(1) << (k - 1))))
		// 				b := SecretField.NewInField(big.NewInt(0).SetUint64(rand.Uint64() % (uint64(1) << (k - 1))))
		// 				polyA := algebra.NewRandomPolynomial(SecretField, uint(entry.k/2-1), a)
		// 				polyB := algebra.NewRandomPolynomial(SecretField, uint(entry.k/2-1), b)
		// 				sharesA := shamir.Split(polyA, uint64(entry.n))
		// 				sharesB := shamir.Split(polyB, uint64(entry.n))

		// 				id := [32]byte{0x69}
		// 				for i := range vms {
		// 					mem := asm.Alloc(2)
		// 					code := []asm.Inst{
		// 						asm.InstMove(mem.Offset(0), asm.NewValuePrivate(sharesA[i])),
		// 						asm.InstMove(mem.Offset(1), asm.NewValuePrivate(sharesB[i])),
		// 						macro.LT(mem.Offset(0), mem.Offset(0), mem.Offset(1), int(k), 1, SecretField),
		// 						asm.InstOpen(mem.Offset(0), mem.Offset(0), 1),
		// 						asm.InstExit(mem.Offset(0), 1),
		// 					}
		// 					proc := proc.New(id, code)

		// 					vms[i].IO().InputWriter() <- NewExec(proc)
		// 				}

		// 				for _ = range vms {
		// 					var actual TestResult
		// 					Eventually(results, 10).Should(Receive(&actual))
		// 					res, ok := actual.result.Values[0].(asm.ValuePublic)
		// 					Expect(ok).To(BeTrue())
		// 					if a.Value().Cmp(b.Value()) == -1 {
		// 						Expect(res.Value.Eq(SecretField.NewInField(big.NewInt(1)))).To(BeTrue())
		// 					} else {
		// 						Expect(res.Value.Eq(SecretField.NewInField(big.NewInt(0)))).To(BeTrue())
		// 					}
		// 				}
		// 			}, 10)

		// 		})
		// 	}

	})
})<|MERGE_RESOLUTION|>--- conflicted
+++ resolved
@@ -4,10 +4,7 @@
 	"fmt"
 	"math/big"
 	"math/rand"
-<<<<<<< HEAD
-=======
 	"sync/atomic"
->>>>>>> cb9ebcc2
 	"time"
 
 	"github.com/republicprotocol/co-go"
@@ -99,226 +96,7 @@
 		}), ts...).Run(done)
 	}
 
-<<<<<<< HEAD
-	// randomBit := func() algebra.FpElement {
-	// 	return SecretField.NewInField(big.NewInt(rand.Int63n(2)))
-	// }
-
-	idFromUint64 := func(n uint64) [32]byte {
-		ret := [32]byte{0x0}
-		binary.LittleEndian.PutUint64(ret[24:], n)
-		return ret
-	}
-
-	// RandomBool returns a random boolean with equal probability.
-	randomBool := func() bool {
-		return rand.Float32() < 0.5
-	}
-
-	Context("when running the virtual machines in a fully connected network", func() {
-
-		table := []struct {
-			n, k      uint64
-			bufferCap int
-		}{
-			{3, 2, BufferLimit}, {3, 2, BufferLimit * 2}, {3, 2, BufferLimit * 3}, {3, 2, BufferLimit * 4},
-			{6, 4, BufferLimit}, {6, 4, BufferLimit * 2}, {6, 4, BufferLimit * 3}, {6, 4, BufferLimit * 4},
-			{12, 8, BufferLimit}, {12, 8, BufferLimit * 2}, {12, 8, BufferLimit * 3}, {12, 8, BufferLimit * 4},
-			// {24, 16, BufferLimit}, {24, 16, BufferLimit * 2}, {24, 16, BufferLimit * 3}, {24, 16, BufferLimit * 4},
-		}
-
-		for _, entry := range table {
-			entry := entry
-			rand.Seed(time.Now().Unix())
-
-			Context(fmt.Sprintf("when n = %v, k = %v and buffer capacity = %v", entry.n, entry.k, entry.bufferCap), func() {
-				It("should add public numbers", func(doneT Done) {
-					defer close(doneT)
-					defer GinkgoRecover()
-
-					done := make(chan (struct{}))
-					vms := initVMs(entry.n, entry.k, entry.bufferCap)
-					results := runVMs(done, vms)
-
-					defer close(done)
-
-					id := [32]byte{0x69}
-					a, b := SecretField.Random(), SecretField.Random()
-					valueA, valueB := asm.NewValuePublic(a), asm.NewValuePublic(b)
-					expected := asm.NewValuePublic(a.Add(b))
-
-					for i := range vms {
-						mem := asm.MemoryMapper(asm.Alloc(2), 1)
-						code := []asm.Inst{
-							asm.InstMove(mem.Offset(0), valueA),
-							asm.InstMove(mem.Offset(1), valueB),
-							asm.InstAdd(mem.Offset(0), mem.Offset(0), mem.Offset(1), 1),
-							asm.InstExit(mem.Offset(0), 1),
-						}
-						proc := proc.New(id, code)
-
-						vms[i].IO().InputWriter() <- NewExec(proc)
-					}
-
-					for _ = range vms {
-						var actual TestResult
-						Eventually(results, 60).Should(Receive(&actual))
-
-						res, ok := actual.result.Values[0].(asm.ValuePublic)
-						Expect(ok).To(BeTrue())
-						Expect(res.Value.Eq(expected.Value)).To(BeTrue())
-					}
-				}, 60)
-
-				It("should add private numbers", func(doneT Done) {
-					defer close(doneT)
-					defer GinkgoRecover()
-
-					done := make(chan (struct{}))
-					vms := initVMs(entry.n, entry.k, entry.bufferCap)
-					results := runVMs(done, vms)
-
-					defer close(done)
-
-					id := [32]byte{0x69}
-					a, b := SecretField.Random(), SecretField.Random()
-					polyA := algebra.NewRandomPolynomial(SecretField, uint(entry.k-1), a)
-					polyB := algebra.NewRandomPolynomial(SecretField, uint(entry.k-1), b)
-					sharesA := shamir.Split(polyA, uint64(entry.n))
-					sharesB := shamir.Split(polyB, uint64(entry.n))
-
-					for i := range vms {
-						valueA := asm.NewValuePrivate(sharesA[i])
-						valueB := asm.NewValuePrivate(sharesB[i])
-
-						mem := asm.MemoryMapper(asm.Alloc(2), 1)
-						code := []asm.Inst{
-							asm.InstMove(mem.Offset(0), valueA),
-							asm.InstMove(mem.Offset(1), valueB),
-							asm.InstAdd(mem.Offset(0), mem.Offset(0), mem.Offset(1), 1),
-							asm.InstOpen(mem.Offset(0), mem.Offset(0), 1),
-							asm.InstExit(mem.Offset(0), 1),
-						}
-						proc := proc.New(id, code)
-
-						vms[i].IO().InputWriter() <- NewExec(proc)
-					}
-
-					for _ = range vms {
-						var actual TestResult
-						Eventually(results, 60).Should(Receive(&actual))
-
-						res, ok := actual.result.Values[0].(asm.ValuePublic)
-						Expect(ok).To(BeTrue())
-						Expect(res.Value.Eq(a.Add(b))).To(BeTrue())
-					}
-				}, 60)
-
-				It("should add public numbers with private numbers", func(doneT Done) {
-					defer close(doneT)
-					defer GinkgoRecover()
-
-					done := make(chan (struct{}))
-					vms := initVMs(entry.n, entry.k, entry.bufferCap)
-					results := runVMs(done, vms)
-
-					defer close(done)
-
-					id := [32]byte{0x69}
-					pub, priv := SecretField.Random(), SecretField.Random()
-					poly := algebra.NewRandomPolynomial(SecretField, uint(entry.k-1), priv)
-					shares := shamir.Split(poly, uint64(entry.n))
-
-					for i := range vms {
-						valuePub := asm.NewValuePublic(pub)
-						valuePriv := asm.NewValuePrivate(shares[i])
-
-						mem := asm.MemoryMapper(asm.Alloc(2), 1)
-						code := []asm.Inst{
-							asm.InstMove(mem.Offset(0), valuePub),
-							asm.InstMove(mem.Offset(1), valuePriv),
-							asm.InstAdd(mem.Offset(0), mem.Offset(0), mem.Offset(1), 1),
-							asm.InstOpen(mem.Offset(0), mem.Offset(0), 1),
-							asm.InstExit(mem.Offset(0), 1),
-						}
-						proc := proc.New(id, code)
-
-						vms[i].IO().InputWriter() <- NewExec(proc)
-					}
-
-					for _ = range vms {
-						var actual TestResult
-						Eventually(results, 60).Should(Receive(&actual))
-
-						res, ok := actual.result.Values[0].(asm.ValuePublic)
-						Expect(ok).To(BeTrue())
-						Expect(res.Value.Eq(pub.Add(priv))).To(BeTrue())
-					}
-				}, 60)
-
-				It("should generate private random numbers", func(doneT Done) {
-					defer close(doneT)
-					defer GinkgoRecover()
-
-					done := make(chan (struct{}))
-					vms := initVMs(entry.n, entry.k, entry.bufferCap)
-					results := runVMs(done, vms)
-
-					defer close(done)
-
-					id := [32]byte{0x69}
-
-					for i := range vms {
-						mem := asm.MemoryMapper(asm.Alloc(2), 1)
-						code := []asm.Inst{
-							asm.InstGenerateRnTuple(mem.Offset(0), mem.Offset(1), 1),
-							asm.InstExit(mem.Offset(0), 2),
-						}
-						proc := proc.New(id, code)
-
-						vms[i].IO().InputWriter() <- NewExec(proc)
-					}
-
-					rhoShares := make(shamir.Shares, entry.n)
-					sigmaShares := make(shamir.Shares, entry.n)
-					for i := range vms {
-						var actual TestResult
-						Eventually(results, 60).Should(Receive(&actual))
-
-						rho, ok := actual.result.Values[0].(asm.ValuePrivate)
-						Expect(ok).To(BeTrue())
-						rhoShares[i] = rho.Share
-
-						sigma, ok := actual.result.Values[1].(asm.ValuePrivate)
-						Expect(ok).To(BeTrue())
-						sigmaShares[i] = sigma.Share
-					}
-
-					rhoExpected, _ := shamir.Join(rhoShares)
-					for i := uint64(0); i < uint64(entry.n)-uint64(entry.k); i++ {
-						rhoActual, _ := shamir.Join(rhoShares[i : i+uint64(entry.k)])
-						Expect(rhoActual.Eq(rhoExpected)).To(BeTrue())
-					}
-
-					sigmaExpected, _ := shamir.Join(sigmaShares)
-					for i := uint64(0); i < uint64(entry.n)-uint64(entry.k/2); i++ {
-						sigmaActual, _ := shamir.Join(sigmaShares[i : i+uint64(entry.k/2)])
-						Expect(sigmaActual.Eq(sigmaExpected)).To(BeTrue())
-					}
-				}, 60)
-
-				It("should generate private random zeros", func(doneT Done) {
-					defer close(doneT)
-					defer GinkgoRecover()
-
-					done := make(chan (struct{}))
-					vms := initVMs(entry.n, entry.k, entry.bufferCap)
-					results := runVMs(done, vms)
-
-					defer close(done)
-=======
-	runProcess := func(n, k uint64, cap int, failureRate float64, numExitValues int, buildProc func(i int) proc.Proc, verifyResult func(i int, val asm.Value)) {
->>>>>>> cb9ebcc2
+	runProcess := func(n, k uint64, cap int, failureRate float64, buildProc func(i int) proc.Proc, verifyResult func(i int, val asm.Value)) {
 
 		vms := init(n, k, cap)
 		done := make(chan struct{})
@@ -343,7 +121,7 @@
 				resultsBuf := make(chan struct {
 					i     int
 					value asm.Value
-				}, int(n)*numExitValues)
+				}, int(n))
 
 				go func() {
 					defer close(resultsBuf)
@@ -357,7 +135,6 @@
 								close(resultsDone)
 							}
 						}
-						Expect(result.Values).To(HaveLen(numExitValues))
 						for i, value := range result.Values {
 							resultsBuf <- struct {
 								i     int
@@ -504,7 +281,6 @@
 								runProcess(
 									entryNK.n, entryNK.k, entryCap.cap,
 									entryFailureRate.failureRate,
-									1,
 									func(i int) proc.Proc {
 										mem := asm.Alloc(2)
 										return proc.New(pid, []asm.Inst{
@@ -535,7 +311,6 @@
 								runProcess(
 									entryNK.n, entryNK.k, entryCap.cap,
 									entryFailureRate.failureRate,
-									1,
 									func(i int) proc.Proc {
 										mem := asm.Alloc(2)
 										return proc.New(pid, []asm.Inst{
@@ -567,7 +342,6 @@
 								runProcess(
 									entryNK.n, entryNK.k, entryCap.cap,
 									entryFailureRate.failureRate,
-									1,
 									func(i int) proc.Proc {
 										mem := asm.Alloc(2)
 										return proc.New(pid, []asm.Inst{
@@ -597,7 +371,6 @@
 								runProcess(
 									entryNK.n, entryNK.k, entryCap.cap,
 									entryFailureRate.failureRate,
-									2,
 									func(i int) proc.Proc {
 										mem := asm.Alloc(2)
 										return proc.New(pid, []asm.Inst{
@@ -627,7 +400,6 @@
 								runProcess(
 									entryNK.n, entryNK.k, entryCap.cap,
 									entryFailureRate.failureRate,
-									1,
 									func(i int) proc.Proc {
 										mem := asm.Alloc(1)
 										return proc.New(pid, []asm.Inst{
@@ -657,7 +429,6 @@
 								runProcess(
 									entryNK.n, entryNK.k, entryCap.cap,
 									entryFailureRate.failureRate,
-									1,
 									func(i int) proc.Proc {
 										mem := asm.Alloc(4)
 										return proc.New(pid, []asm.Inst{
@@ -698,7 +469,6 @@
 									runProcess(
 										entryNK.n, entryNK.k, entryCap.cap,
 										entryFailureRate.failureRate,
-										1,
 										func(i int) proc.Proc {
 											mem := asm.Alloc(1)
 											return proc.New(pid, []asm.Inst{
@@ -740,7 +510,6 @@
 									runProcess(
 										entryNK.n, entryNK.k, entryCap.cap,
 										entryFailureRate.failureRate,
-										1,
 										func(i int) proc.Proc {
 											mem := asm.Alloc(4)
 											return proc.New(pid, []asm.Inst{
@@ -770,225 +539,6 @@
 								{one, zero, one},
 								{one, one, zero},
 							}
-<<<<<<< HEAD
-							proc := proc.New(id, code)
-
-							vms[j].IO().InputWriter() <- NewExec(proc)
-						}
-
-						for _ = range vms {
-							var actual TestResult
-							Eventually(results, 10).Should(Receive(&actual))
-
-							resPP, ok := actual.result.Values[0].(asm.ValuePublic)
-							Expect(ok).To(BeTrue())
-							resGG, ok := actual.result.Values[1].(asm.ValuePublic)
-							Expect(ok).To(BeTrue())
-
-							Expect(resPP.Value.Eq(assignment.pp)).To(BeTrue())
-							Expect(resGG.Value.Eq(assignment.gg)).To(BeTrue())
-						}
-
-					}
-				}, 10)
-
-				It("should correctly compute the carry out operation on a k bit number", func(doneT Done) {
-					defer close(doneT)
-					defer GinkgoRecover()
-
-					done := make(chan (struct{}))
-					vms := initVMs(entry.n, entry.k, entry.bufferCap)
-					results := runVMs(done, vms)
-
-					defer close(done)
-
-					id := [32]byte{0x69}
-
-					k := uint64(1)
-					a := big.NewInt(0).SetUint64(rand.Uint64() % (uint64(1) << k))
-					b := big.NewInt(0).SetUint64(rand.Uint64() % (uint64(1) << k))
-					aTemp := big.NewInt(0).Set(a)
-					bTemp := big.NewInt(0).Set(b)
-
-					aBits := make([]algebra.FpElement, k)
-					bBits := make([]algebra.FpElement, k)
-					for i := range aBits {
-						ar := big.NewInt(0).Mod(aTemp, big.NewInt(2))
-						br := big.NewInt(0).Mod(bTemp, big.NewInt(2))
-						aBits[i] = SecretField.NewInField(ar)
-						bBits[i] = SecretField.NewInField(br)
-						aTemp.Div(aTemp, big.NewInt(2))
-						bTemp.Div(bTemp, big.NewInt(2))
-					}
-
-					aVals := make([][]asm.ValuePrivate, entry.n)
-					bVals := make([][]asm.ValuePrivate, entry.n)
-					for i := range aVals {
-						aVals[i] = make([]asm.ValuePrivate, k)
-						bVals[i] = make([]asm.ValuePrivate, k)
-					}
-
-					for i := uint64(0); i < k; i++ {
-						polyA := algebra.NewRandomPolynomial(SecretField, uint(entry.k/2-1), aBits[i])
-						polyB := algebra.NewRandomPolynomial(SecretField, uint(entry.k/2-1), bBits[i])
-						sharesA := shamir.Split(polyA, uint64(entry.n))
-						sharesB := shamir.Split(polyB, uint64(entry.n))
-
-						for j, share := range sharesA {
-							aVals[j][i] = asm.NewValuePrivate(share)
-						}
-						for j, share := range sharesB {
-							bVals[j][i] = asm.NewValuePrivate(share)
-						}
-					}
-
-					for i := range vms {
-						mem := asm.Alloc(1)
-						memA := asm.Alloc(int(k))
-						memB := asm.Alloc(int(k))
-						for j := 0; j < int(k); j++ {
-							memA.Store(j, aVals[i][j])
-							memB.Store(j, bVals[i][j])
-						}
-						code := []asm.Inst{
-							macro.BitwiseCarryOut(mem.Offset(0), memA.Offset(0), memB.Offset(0), false, int(k), SecretField),
-							asm.InstOpen(mem.Offset(0), mem.Offset(0), 1),
-							asm.InstExit(mem.Offset(0), 1),
-						}
-						proc := proc.New(id, code)
-
-						vms[i].IO().InputWriter() <- NewExec(proc)
-					}
-
-					for _ = range vms {
-						var actual TestResult
-						Eventually(results, 10).Should(Receive(&actual))
-						res, ok := actual.result.Values[0].(asm.ValuePublic)
-						Expect(ok).To(BeTrue())
-						if big.NewInt(0).Add(a, b).Cmp(big.NewInt(0).SetUint64(uint64(1)<<k)) >= 0 {
-							Expect(res.Value.Eq(SecretField.NewInField(big.NewInt(1)))).To(BeTrue())
-						} else {
-							Expect(res.Value.Eq(SecretField.NewInField(big.NewInt(0)))).To(BeTrue())
-						}
-					}
-				}, 10)
-
-				FIt("should correctly compute bitwise LT on k bit numbers", func(doneT Done) {
-					defer close(doneT)
-					defer GinkgoRecover()
-
-					done := make(chan (struct{}))
-					vms := initVMs(entry.n, entry.k, entry.bufferCap)
-					results := runVMs(done, vms)
-
-					defer close(done)
-
-					id := [32]byte{0x69}
-
-					k := uint64(1)
-					a := big.NewInt(0).SetUint64(rand.Uint64() % (uint64(1) << k))
-					b := big.NewInt(0).SetUint64(rand.Uint64() % (uint64(1) << k))
-					aTemp := big.NewInt(0).Set(a)
-					bTemp := big.NewInt(0).Set(b)
-
-					aBits := make([]algebra.FpElement, k)
-					bBits := make([]algebra.FpElement, k)
-					for i := range aBits {
-						ar := big.NewInt(0).Mod(aTemp, big.NewInt(2))
-						br := big.NewInt(0).Mod(bTemp, big.NewInt(2))
-						aBits[i] = SecretField.NewInField(ar)
-						bBits[i] = SecretField.NewInField(br)
-						aTemp.Div(aTemp, big.NewInt(2))
-						bTemp.Div(bTemp, big.NewInt(2))
-					}
-
-					aVals := make([][]asm.ValuePrivate, entry.n)
-					bVals := make([][]asm.ValuePrivate, entry.n)
-					for i := range aVals {
-						aVals[i] = make([]asm.ValuePrivate, k)
-						bVals[i] = make([]asm.ValuePrivate, k)
-					}
-
-					for i := uint64(0); i < k; i++ {
-						polyA := algebra.NewRandomPolynomial(SecretField, uint(entry.k/2-1), aBits[i])
-						polyB := algebra.NewRandomPolynomial(SecretField, uint(entry.k/2-1), bBits[i])
-						sharesA := shamir.Split(polyA, uint64(entry.n))
-						sharesB := shamir.Split(polyB, uint64(entry.n))
-
-						for j, share := range sharesA {
-							aVals[j][i] = asm.NewValuePrivate(share)
-						}
-						for j, share := range sharesB {
-							bVals[j][i] = asm.NewValuePrivate(share)
-						}
-					}
-
-					for i := range vms {
-						mem := asm.Alloc(1)
-						memA := asm.Alloc(int(k))
-						memB := asm.Alloc(int(k))
-						for j := 0; j < int(k); j++ {
-							memA.Store(j, aVals[i][j])
-							memB.Store(j, bVals[i][j])
-						}
-						code := []asm.Inst{
-							macro.BitwiseLT(mem.Offset(0), memA.Offset(0), memB.Offset(0), int(k), SecretField),
-							asm.InstOpen(mem.Offset(0), mem.Offset(0), 1),
-							asm.InstExit(mem.Offset(0), 1),
-						}
-						proc := proc.New(id, code)
-
-						vms[i].IO().InputWriter() <- NewExec(proc)
-					}
-
-					for _ = range vms {
-						var actual TestResult
-						Eventually(results, 10).Should(Receive(&actual))
-						res, ok := actual.result.Values[0].(asm.ValuePublic)
-						Expect(ok).To(BeTrue())
-						if big.NewInt(0).Add(a, b).Cmp(big.NewInt(0).SetUint64(uint64(1)<<k)) >= 0 {
-							Expect(res.Value.Eq(SecretField.NewInField(big.NewInt(1)))).To(BeTrue())
-						} else {
-							Expect(res.Value.Eq(SecretField.NewInField(big.NewInt(0)))).To(BeTrue())
-						}
-					}
-				}, 10)
-
-				It("should generate random bits", func(doneT Done) {
-					defer close(doneT)
-					defer GinkgoRecover()
-
-					done := make(chan (struct{}))
-					vms := initVMs(entry.n, entry.k, entry.bufferCap)
-					results := runVMs(done, vms)
-
-					defer close(done)
-
-					id := [32]byte{0x69}
-					for i := range vms {
-						// Generate 10 random bits
-						mem := asm.Alloc(10)
-						code := []asm.Inst{
-							macro.GenerateRandomBit(mem, 10, SecretField),
-							asm.InstOpen(mem, mem, 10),
-							asm.InstExit(mem, 10),
-						}
-						proc := proc.New(id, code)
-
-						vms[i].IO().InputWriter() <- NewExec(proc)
-					}
-
-					for _ = range vms {
-						var actual TestResult
-						Eventually(results, 10).Should(Receive(&actual))
-						for _, value := range actual.result.Values {
-							res, ok := value.(asm.ValuePublic)
-							Expect(ok).To(BeTrue())
-
-							// Expect the result to be zero or one
-							if !res.Value.IsZero() {
-								Expect(res.Value.IsOne()).To(BeTrue())
-=======
 							for _, entryXorGate := range tableXorGate {
 								entryXorGate := entryXorGate
 
@@ -1003,7 +553,6 @@
 									runProcess(
 										entryNK.n, entryNK.k, entryCap.cap,
 										entryFailureRate.failureRate,
-										1,
 										func(i int) proc.Proc {
 											mem := asm.Alloc(4)
 											return proc.New(pid, []asm.Inst{
@@ -1023,7 +572,6 @@
 											Expect(res.Value.Eq(entryXorGate.out)).To(BeTrue())
 										})
 								})
->>>>>>> cb9ebcc2
 							}
 
 							tableAndGate := []struct {
@@ -1048,7 +596,6 @@
 									runProcess(
 										entryNK.n, entryNK.k, entryCap.cap,
 										entryFailureRate.failureRate,
-										1,
 										func(i int) proc.Proc {
 											mem := asm.Alloc(4)
 											return proc.New(pid, []asm.Inst{
@@ -1069,65 +616,6 @@
 										})
 								})
 							}
-<<<<<<< HEAD
-						}
-
-						Expect(acc.Eq(a)).To(BeTrue())
-					}
-				})
-
-				It("should compute integers modulo powers of two", func(doneT Done) {
-					defer close(doneT)
-					defer GinkgoRecover()
-
-					done := make(chan (struct{}))
-					vms := initVMs(entry.n, entry.k, entry.bufferCap)
-					results := runVMs(done, vms)
-
-					defer close(done)
-
-					k := uint64(16)
-					m := uint64(15)
-					a := SecretField.NewInField(big.NewInt(0).SetUint64(rand.Uint64() % (uint64(1) << (k - 1))))
-					poly := algebra.NewRandomPolynomial(SecretField, uint(entry.k/2-1), a)
-					shares := shamir.Split(poly, uint64(entry.n))
-
-					negCase := randomBool()
-					negCase = true // FIXME: Get tests passing for negative
-					if negCase {
-						a = a.Neg()
-					}
-
-					id := [32]byte{0x69}
-					for i := range vms {
-						mem := asm.Alloc(1)
-
-						code := []asm.Inst{
-							asm.InstMove(mem, asm.NewValuePrivate(shares[i])),
-							macro.Mod2M(mem, mem, int(k), int(m), 10, SecretField),
-							asm.InstOpen(mem, mem, 1),
-							asm.InstExit(mem, 1),
-						}
-						proc := proc.New(id, code)
-
-						vms[i].IO().InputWriter() <- NewExec(proc)
-					}
-
-					for _ = range vms {
-						var actual TestResult
-						Eventually(results, 10).Should(Receive(&actual))
-						res, ok := actual.result.Values[0].(asm.ValuePublic)
-						Expect(ok).To(BeTrue())
-
-						twoPow := big.NewInt(0).SetUint64(uint64(1) << m)
-						var mod *big.Int
-						if negCase {
-							mod = big.NewInt(0).Mod(big.NewInt(0).Neg(a.Neg().Value()), twoPow)
-						} else {
-							mod = big.NewInt(0).Mod(a.Value(), twoPow)
-						}
-=======
->>>>>>> cb9ebcc2
 
 							tablePropGen := []struct {
 								a, b, p, g algebra.FpElement
@@ -1151,7 +639,6 @@
 									runProcess(
 										entryNK.n, entryNK.k, entryCap.cap,
 										entryFailureRate.failureRate,
-										2,
 										func(i int) proc.Proc {
 											mem := asm.Alloc(6)
 											return proc.New(pid, []asm.Inst{
@@ -1214,7 +701,6 @@
 									runProcess(
 										entryNK.n, entryNK.k, entryCap.cap,
 										entryFailureRate.failureRate,
-										2,
 										func(i int) proc.Proc {
 											mem := asm.Alloc(10)
 											return proc.New(pid, []asm.Inst{
@@ -1243,94 +729,164 @@
 										})
 								}, 5)
 							}
+
+							FIt("should correctly compute the carry out operation on a k bit number", func(doneT Done) {
+								defer close(doneT)
+								defer GinkgoRecover()
+
+								pid := randomProcID()
+								k := uint64(1)
+								a := big.NewInt(0).SetUint64(rand.Uint64() % (uint64(1) << k))
+								b := big.NewInt(0).SetUint64(rand.Uint64() % (uint64(1) << k))
+								aTemp := big.NewInt(0).Set(a)
+								bTemp := big.NewInt(0).Set(b)
+
+								aBits := make([]algebra.FpElement, k)
+								bBits := make([]algebra.FpElement, k)
+								for i := range aBits {
+									ar := big.NewInt(0).Mod(aTemp, big.NewInt(2))
+									br := big.NewInt(0).Mod(bTemp, big.NewInt(2))
+									aBits[i] = fp.NewInField(ar)
+									bBits[i] = fp.NewInField(br)
+									aTemp.Div(aTemp, big.NewInt(2))
+									bTemp.Div(bTemp, big.NewInt(2))
+								}
+
+								aVals := make([][]asm.ValuePrivate, entryNK.n)
+								bVals := make([][]asm.ValuePrivate, entryNK.n)
+								for i := range aVals {
+									aVals[i] = make([]asm.ValuePrivate, k)
+									bVals[i] = make([]asm.ValuePrivate, k)
+								}
+
+								for i := uint64(0); i < k; i++ {
+									sharesA := split(asm.NewValuePublic(aBits[i]), uint64(entryNK.n), (entryNK.k+1)/2)
+									sharesB := split(asm.NewValuePublic(bBits[i]), uint64(entryNK.n), (entryNK.k+1)/2)
+
+									for j, share := range sharesA {
+										aVals[j][i] = share
+									}
+									for j, share := range sharesB {
+										bVals[j][i] = share
+									}
+								}
+
+								runProcess(
+									entryNK.n, entryNK.k, entryCap.cap,
+									entryFailureRate.failureRate,
+									func(i int) proc.Proc {
+										mem := asm.Alloc(1)
+										memA := asm.Alloc(int(k))
+										memB := asm.Alloc(int(k))
+										for j := 0; j < int(k); j++ {
+											memA.Store(j, aVals[i][j])
+											memB.Store(j, bVals[i][j])
+										}
+										return proc.New(pid, []asm.Inst{
+											macro.BitwiseCarryOut(mem.Offset(0), memA.Offset(0), memB.Offset(0), false, int(k), fp),
+											asm.InstOpen(mem.Offset(0), mem.Offset(0), 1),
+											asm.InstExit(mem.Offset(0), 1),
+										})
+									},
+									func(i int, value asm.Value) {
+										defer GinkgoRecover()
+
+										res, ok := value.(asm.ValuePublic)
+										Expect(ok).To(BeTrue())
+
+										if big.NewInt(0).Add(a, b).Cmp(big.NewInt(0).SetUint64(uint64(1)<<k)) >= 0 {
+											Expect(res.Value.Eq(fp.NewInField(big.NewInt(1)))).To(BeTrue())
+										} else {
+											Expect(res.Value.Eq(fp.NewInField(big.NewInt(0)))).To(BeTrue())
+										}
+									})
+							}, 10)
+
+							// FIt("should correctly compute bitwise LT on k bit numbers", func(doneT Done) {
+							// 	defer close(doneT)
+							// 	defer GinkgoRecover()
+
+							// 	done := make(chan (struct{}))
+							// 	vms := initVMs(entryNK.n, entryNK.k, entryCap.cap)
+							// 	results := runVMs(done, vms)
+
+							// 	defer close(done)
+
+							// 	id := [32]byte{0x69}
+
+							// 	k := uint64(1)
+							// 	a := big.NewInt(0).SetUint64(rand.Uint64() % (uint64(1) << k))
+							// 	b := big.NewInt(0).SetUint64(rand.Uint64() % (uint64(1) << k))
+							// 	aTemp := big.NewInt(0).Set(a)
+							// 	bTemp := big.NewInt(0).Set(b)
+
+							// 	aBits := make([]algebra.FpElement, k)
+							// 	bBits := make([]algebra.FpElement, k)
+							// 	for i := range aBits {
+							// 		ar := big.NewInt(0).Mod(aTemp, big.NewInt(2))
+							// 		br := big.NewInt(0).Mod(bTemp, big.NewInt(2))
+							// 		aBits[i] = SecretField.NewInField(ar)
+							// 		bBits[i] = SecretField.NewInField(br)
+							// 		aTemp.Div(aTemp, big.NewInt(2))
+							// 		bTemp.Div(bTemp, big.NewInt(2))
+							// 	}
+
+							// 	aVals := make([][]asm.ValuePrivate, entryNK.n)
+							// 	bVals := make([][]asm.ValuePrivate, entryNK.n)
+							// 	for i := range aVals {
+							// 		aVals[i] = make([]asm.ValuePrivate, k)
+							// 		bVals[i] = make([]asm.ValuePrivate, k)
+							// 	}
+
+							// 	for i := uint64(0); i < k; i++ {
+							// 		polyA := algebra.NewRandomPolynomial(SecretField, uint(entryNK.k/2-1), aBits[i])
+							// 		polyB := algebra.NewRandomPolynomial(SecretField, uint(entryNK.k/2-1), bBits[i])
+							// 		sharesA := shamir.Split(polyA, uint64(entryNK.n))
+							// 		sharesB := shamir.Split(polyB, uint64(entryNK.n))
+
+							// 		for j, share := range sharesA {
+							// 			aVals[j][i] = asm.NewValuePrivate(share)
+							// 		}
+							// 		for j, share := range sharesB {
+							// 			bVals[j][i] = asm.NewValuePrivate(share)
+							// 		}
+							// 	}
+
+							// 	for i := range vms {
+							// 		mem := asm.Alloc(1)
+							// 		memA := asm.Alloc(int(k))
+							// 		memB := asm.Alloc(int(k))
+							// 		for j := 0; j < int(k); j++ {
+							// 			memA.Store(j, aVals[i][j])
+							// 			memB.Store(j, bVals[i][j])
+							// 		}
+							// 		code := []asm.Inst{
+							// 			macro.BitwiseLT(mem.Offset(0), memA.Offset(0), memB.Offset(0), int(k), SecretField),
+							// 			asm.InstOpen(mem.Offset(0), mem.Offset(0), 1),
+							// 			asm.InstExit(mem.Offset(0), 1),
+							// 		}
+							// 		proc := proc.New(id, code)
+
+							// 		vms[i].IO().InputWriter() <- NewExec(proc)
+							// 	}
+
+							// 	for _ = range vms {
+							// 		var actual TestResult
+							// 		Eventually(results, 10).Should(Receive(&actual))
+							// 		res, ok := actual.result.Values[0].(asm.ValuePublic)
+							// 		Expect(ok).To(BeTrue())
+							// 		if big.NewInt(0).Add(a, b).Cmp(big.NewInt(0).SetUint64(uint64(1)<<k)) >= 0 {
+							// 			Expect(res.Value.Eq(SecretField.NewInField(big.NewInt(1)))).To(BeTrue())
+							// 		} else {
+							// 			Expect(res.Value.Eq(SecretField.NewInField(big.NewInt(0)))).To(BeTrue())
+							// 		}
+							// 	}
+							// }, 10)
 						})
 					})
 				}
 			}
 		}
-
-		// 			It("should correctly compute the carry out operation on a 63 bit number", func(doneT Done) {
-		// 				defer close(doneT)
-		// 				defer GinkgoRecover()
-
-		// 				done := make(chan (struct{}))
-		// 				vms := initVMs(entry.n, entry.k, entry.bufferCap)
-		// 				results := runVMs(done, vms)
-
-		// 				defer close(done)
-
-		// 				id := [32]byte{0x69}
-
-		// 				a := big.NewInt(rand.Int63())
-		// 				b := big.NewInt(rand.Int63()) // Set(a)
-		// 				notB := ^b.Uint64()
-		// 				notB += 1
-
-		// 				aTemp := big.NewInt(0).Set(a)
-		// 				bTemp := big.NewInt(0).SetUint64(notB)
-
-		// 				aBits := make([]algebra.FpElement, 63)
-		// 				bBits := make([]algebra.FpElement, 63)
-		// 				for i := range aBits {
-		// 					ar := big.NewInt(0).Mod(aTemp, big.NewInt(2))
-		// 					br := big.NewInt(0).Mod(bTemp, big.NewInt(2))
-		// 					aBits[i] = SecretField.NewInField(ar)
-		// 					bBits[i] = SecretField.NewInField(br)
-		// 					aTemp.Div(aTemp, big.NewInt(2))
-		// 					bTemp.Div(bTemp, big.NewInt(2))
-		// 				}
-
-		// 				aVals := make([][]asm.ValuePrivate, entry.n)
-		// 				bVals := make([][]asm.ValuePrivate, entry.n)
-		// 				for i := range aVals {
-		// 					aVals[i] = make([]asm.ValuePrivate, 63)
-		// 					bVals[i] = make([]asm.ValuePrivate, 63)
-		// 				}
-
-		// 				for i := 0; i < 63; i++ {
-		// 					polyA := algebra.NewRandomPolynomial(SecretField, uint(entry.k/2-1), aBits[i])
-		// 					polyB := algebra.NewRandomPolynomial(SecretField, uint(entry.k/2-1), bBits[i])
-		// 					sharesA := shamir.Split(polyA, uint64(entry.n))
-		// 					sharesB := shamir.Split(polyB, uint64(entry.n))
-
-		// 					for j, share := range sharesA {
-		// 						aVals[j][i] = asm.NewValuePrivate(share)
-		// 					}
-		// 					for j, share := range sharesB {
-		// 						bVals[j][i] = asm.NewValuePrivate(share)
-		// 					}
-		// 				}
-
-		// 				for i := range vms {
-		// 					mem := asm.Alloc(1)
-		// 					memA := asm.Alloc(63)
-		// 					memB := asm.Alloc(63)
-		// 					for j := 0; j < 63; j++ {
-		// 						memA.Store(j, aVals[i][j])
-		// 						memB.Store(j, bVals[i][j])
-		// 					}
-		// 					code := []asm.Inst{
-		// 						macro.BitwiseCarryOut(mem.Offset(0), memA.Offset(0), memB.Offset(0), true, 63, SecretField),
-		// 						asm.InstOpen(mem.Offset(0), mem.Offset(0), 1),
-		// 						asm.InstExit(mem.Offset(0), 1),
-		// 					}
-		// 					proc := proc.New(id, code)
-
-		// 					vms[i].IO().InputWriter() <- NewExec(proc)
-		// 				}
-
-		// 				for _ = range vms {
-		// 					var actual TestResult
-		// 					Eventually(results, 10).Should(Receive(&actual))
-		// 					res, ok := actual.result.Values[0].(asm.ValuePublic)
-		// 					Expect(ok).To(BeTrue())
-		// 					if a.Cmp(b) == -1 {
-		// 						Expect(res.Value.Eq(SecretField.NewInField(big.NewInt(0)))).To(BeTrue())
-		// 					} else {
-		// 						Expect(res.Value.Eq(SecretField.NewInField(big.NewInt(1)))).To(BeTrue())
-		// 					}
-		// 				}
-		// 			}, 10)
 
 		// 			It("should generate random bits", func(doneT Done) {
 		// 				defer close(doneT)
