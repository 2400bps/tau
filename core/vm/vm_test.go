package vm_test

import (
	"fmt"
	"math/big"
	"math/rand"
	"sync/atomic"
	"time"

	"github.com/republicprotocol/co-go"
	"github.com/republicprotocol/oro-go/core/task"
	"github.com/republicprotocol/oro-go/core/taskutils"
	"github.com/republicprotocol/oro-go/core/vm/asm"
	"github.com/republicprotocol/oro-go/core/vm/macro"
	"github.com/republicprotocol/oro-go/core/vm/proc"
	"github.com/republicprotocol/oro-go/core/vm/rng"
	"github.com/republicprotocol/oro-go/core/vss/algebra"
	"github.com/republicprotocol/oro-go/core/vss/pedersen"
	"github.com/republicprotocol/oro-go/core/vss/shamir"

	. "github.com/onsi/ginkgo"
	. "github.com/onsi/gomega"
	. "github.com/republicprotocol/oro-go/core/vm"
)

var _ = Describe("Virtual Machine", func() {

	p := big.NewInt(8589934583)
	q := big.NewInt(4294967291)
	g := algebra.NewFpElement(big.NewInt(592772542), p)
	h := algebra.NewFpElement(big.NewInt(4799487786), p)
	fp := algebra.NewField(q)
	scheme := pedersen.New(g, h, fp)

	zero := fp.NewInField(big.NewInt(0))
	one := fp.NewInField(big.NewInt(1))

	init := func(n, k uint64, cap int) task.Tasks {
		ts := make(task.Tasks, n)
		for i := 0; i < len(ts); i++ {
			ts[i] = New(scheme, uint64(i)+1, n, k, cap)
		}
		return ts
	}

	run := func(done <-chan struct{}, results chan<- Result, ts task.Tasks, simulatedFailureRate float64, simulatedFailureLimit int) {

		failures := 0
		rnSharesFailures := 0
		proposeRnSharesFailures := 0

		task.New(task.NewIO(128), task.NewReducer(func(message task.Message) task.Message {

			switch message := message.(type) {
			case RemoteProcedureCall:
				switch message := message.Message.(type) {

				case rng.RnShares:
					modifiedSimulatedFailureLimit := 1
					if rnSharesFailures >= simulatedFailureLimit || failures >= simulatedFailureLimit {
						modifiedSimulatedFailureLimit = 0
					}
					x := taskutils.RouteMessage(done, NewRemoteProcedureCall(message), task.Tasks{ts[0]}, simulatedFailureRate, modifiedSimulatedFailureLimit)
					rnSharesFailures += x
					failures += x

				case rng.ProposeRnShare:
					modifiedSimulatedFailureLimit := 1
					if proposeRnSharesFailures >= simulatedFailureLimit || failures >= simulatedFailureLimit {
						modifiedSimulatedFailureLimit = 0
					}
					x := taskutils.RouteMessage(done, NewRemoteProcedureCall(message), task.Tasks{ts[message.To-1]}, simulatedFailureRate, modifiedSimulatedFailureLimit)
					proposeRnSharesFailures += x
					failures += x

				default:
					modifiedSimulatedFailureLimit := simulatedFailureLimit
					if failures >= simulatedFailureLimit {
						modifiedSimulatedFailureLimit = 0
					}
					x := taskutils.RouteMessage(done, NewRemoteProcedureCall(message), ts, simulatedFailureRate, modifiedSimulatedFailureLimit)
					failures += x
				}

			case Result:
				select {
				case <-done:
				case results <- message:
				}

			default:
			}

			return nil

		}), ts...).Run(done)
	}

	runProcess := func(n, k uint64, cap int, failureRate float64, buildProc func(i int) proc.Proc, verifyResult func(i int, val asm.Value)) {

		vms := init(n, k, cap)
		done := make(chan struct{})
		results := make(chan Result)

		co.ParBegin(
			func() {
				run(done, results, vms, failureRate, int(k/2))
			},
			func() {
				for i := range vms {
					proc := buildProc(i)
					vms[i].IO().InputWriter() <- NewExec(proc)
				}
			},
			func() {
				defer close(done)
				defer GinkgoRecover()

				resultsDone := make(chan struct{})
				resultsNum := uint64(0)
				resultsBuf := make(chan struct {
					i     int
					value asm.Value
				}, int(n))

				go func() {
					defer close(resultsBuf)
					co.ParForAll(vms, func(i int) {
						var result Result
						select {
						case <-resultsDone:
							return
						case result = <-results:
							if x := atomic.AddUint64(&resultsNum, 1); x == k/2 {
								close(resultsDone)
							}
						}
						for i, value := range result.Values {
							resultsBuf <- struct {
								i     int
								value asm.Value
							}{i, value}
						}
					})
				}()

				for result := range resultsBuf {
					verifyResult(result.i, result.value)
				}
				Expect(resultsNum).To(BeNumerically(">=", k/2))
			})
	}

	split := func(value algebra.FpElement, n, k uint64) []asm.ValuePrivate {
		poly := algebra.NewRandomPolynomial(fp, uint(k-1), value)
		shares := shamir.Split(poly, n)
		values := make([]asm.ValuePrivate, n)
		for i := range values {
			values[i] = asm.NewValuePrivate(shares[i])
		}
		return values
	}

	splitToBits := func(value *big.Int, bits int, n, k uint64) [][]asm.ValuePrivate {
		tmp := big.NewInt(0).Set(value)
		tmpBits := make(algebra.FpElements, bits)
		for i := range tmpBits {
			r := big.NewInt(0).Mod(tmp, big.NewInt(2))
			tmpBits[i] = fp.NewInField(r)
			tmp.Div(tmp, big.NewInt(2))
		}
		valuesBits := make([][]asm.ValuePrivate, n)
		for i := range valuesBits {
			valuesBits[i] = make([]asm.ValuePrivate, bits)
		}
		for i := 0; i < bits; i++ {
			values := split(tmpBits[i], n, k)
			for j, value := range values {
				valuesBits[j][i] = value
			}
		}
		return valuesBits
	}

	randomProcID := func() proc.ID {
		pid := proc.ID{}
		n, err := rand.Read(pid[:])
		if n != len(pid) {
			if err != nil {
				panic(fmt.Sprintf("failed to generate %v random bytes = %v", n, err))
			}
			panic(fmt.Sprintf("failed to generate %v random bytes", n))
		}
		if err != nil {
			panic(err)
		}
		return pid
	}

	randomBool := func() bool {
		return rand.Float32() < 0.5
	}

	BeforeEach(func() {
		rand.Seed(time.Now().Unix())
	})

	Context("when closing the done channel", func() {

		tableNK := []struct {
			n, k uint64
		}{
			{1, 1},
			{3, 2},
			{6, 4},
			{12, 8},
			{24, 16},
		}
		tableCap := []struct {
			cap int
		}{
			{1},
			{2},
			{4},
			{8},
			{16},
		}

		for _, entryNK := range tableNK {
			entryNK := entryNK

			for _, entryCap := range tableCap {
				entryCap := entryCap

				Context(fmt.Sprintf("when n = %v, k = %v and buffer capacity = %v", entryNK.n, entryNK.k, entryCap.cap), func() {
					It("should shutdown and clean up", func(doneT Done) {
						defer close(doneT)

						vms := init(entryNK.n, entryNK.k, entryCap.cap)
						done := make(chan struct{})
						results := make(chan Result)

						co.ParBegin(
							func() {
								run(done, results, vms, 0.0, 0)
							},
							func() {
								close(done)
							})
					})
				})
			}
		}
	})

	Context("when running virtual machines", func() {

		tableNK := []struct {
			n, k uint64
		}{
			{1, 1},
			{3, 2},
			{12, 8},
		}
		tableCap := []struct {
			cap int
		}{
			{32},
			{256},
			{1024},
		}
		tableFailureRate := []struct {
			failureRate float64
		}{
			{0.0}, {0.05}, {0.10}, {0.20}, {0.40},
		}

		for _, entryNK := range tableNK {
			entryNK := entryNK

			for _, entryCap := range tableCap {
				entryCap := entryCap

				for _, entryFailureRate := range tableFailureRate {
					entryFailureRate := entryFailureRate

					Context(fmt.Sprintf("when n = %v, k = %v and buffer capacity = %v", entryNK.n, entryNK.k, entryCap.cap), func() {
						Context(fmt.Sprintf("when simulated network connectivity = %v%%", 100.0-100*entryFailureRate.failureRate), func() {

							It("should add public numbers", func(doneT Done) {
								defer close(doneT)
								defer GinkgoRecover()

								pid := randomProcID()
								a, b := asm.NewValuePublic(fp.Random()), asm.NewValuePublic(fp.Random())
								expected := a.Add(b).(asm.ValuePublic)

								runProcess(
									entryNK.n, entryNK.k, entryCap.cap,
									entryFailureRate.failureRate,
									func(i int) proc.Proc {
										mem := asm.Alloc(2)
										return proc.New(pid, []asm.Inst{
											asm.InstMove(mem.Offset(0), a),
											asm.InstMove(mem.Offset(1), b),
											asm.InstAdd(mem.Offset(0), mem.Offset(0), mem.Offset(1), 1),
											asm.InstExit(mem.Offset(0), 1),
										})
									},
									func(i int, value asm.Value) {
										defer GinkgoRecover()

										res, ok := value.(asm.ValuePublic)
										Expect(ok).To(BeTrue())
										Expect(res.Value.Eq(expected.Value)).To(BeTrue())
									})
							})

							It("should add private numbers", func(doneT Done) {
								defer close(doneT)
								defer GinkgoRecover()

								pid := randomProcID()
								a, b := fp.Random(), fp.Random()
								as, bs := split(a, entryNK.n, (entryNK.k+1)/2), split(b, entryNK.n, (entryNK.k+1)/2)
								expected := a.Add(b)

								runProcess(
									entryNK.n, entryNK.k, entryCap.cap,
									entryFailureRate.failureRate,
									func(i int) proc.Proc {
										mem := asm.Alloc(2)
										return proc.New(pid, []asm.Inst{
											asm.InstMove(mem.Offset(0), as[i]),
											asm.InstMove(mem.Offset(1), bs[i]),
											asm.InstAdd(mem.Offset(0), mem.Offset(0), mem.Offset(1), 1),
											asm.InstOpen(mem.Offset(0), mem.Offset(0), 1),
											asm.InstExit(mem.Offset(0), 1),
										})
									},
									func(i int, value asm.Value) {
										defer GinkgoRecover()

										res, ok := value.(asm.ValuePublic)
										Expect(ok).To(BeTrue())
										Expect(res.Value.Eq(expected)).To(BeTrue())
									})
							}, 5)

							It("should add public numbers with private numbers", func(doneT Done) {
								defer close(doneT)
								defer GinkgoRecover()

								pid := randomProcID()
								a, b := fp.Random(), fp.Random()
								bs := split(b, entryNK.n, (entryNK.k+1)/2)
								expected := a.Add(b)

								runProcess(
									entryNK.n, entryNK.k, entryCap.cap,
									entryFailureRate.failureRate,
									func(i int) proc.Proc {
										mem := asm.Alloc(2)
										return proc.New(pid, []asm.Inst{
											asm.InstMove(mem.Offset(0), asm.NewValuePublic(a)),
											asm.InstMove(mem.Offset(1), bs[i]),
											asm.InstAdd(mem.Offset(0), mem.Offset(0), mem.Offset(1), 1),
											asm.InstOpen(mem.Offset(0), mem.Offset(0), 1),
											asm.InstExit(mem.Offset(0), 1),
										})
									},
									func(i int, value asm.Value) {
										defer GinkgoRecover()

										res, ok := value.(asm.ValuePublic)
										Expect(ok).To(BeTrue())
										Expect(res.Value.Eq(expected)).To(BeTrue())
									})
							}, 5)

							It("should generate private random numbers", func(doneT Done) {
								defer close(doneT)
								defer GinkgoRecover()

								pid := randomProcID()
								var expected *asm.ValuePublic

								runProcess(
									entryNK.n, entryNK.k, entryCap.cap,
									entryFailureRate.failureRate,
									func(i int) proc.Proc {
										mem := asm.Alloc(2)
										return proc.New(pid, []asm.Inst{
											asm.InstGenerateRnTuple(mem.Offset(0), mem.Offset(1), 1),
											asm.InstOpen(mem.Offset(0), mem.Offset(0), 2),
											asm.InstExit(mem.Offset(0), 2),
										})
									},
									func(i int, value asm.Value) {
										defer GinkgoRecover()

										res, ok := value.(asm.ValuePublic)
										Expect(ok).To(BeTrue())
										if expected == nil {
											expected = &res
										}
										Expect(res.Value.Eq(expected.Value)).To(BeTrue())
									})
							}, 5)

							It("should generate private random zeros", func(doneT Done) {
								defer close(doneT)
								defer GinkgoRecover()

								pid := randomProcID()

								runProcess(
									entryNK.n, entryNK.k, entryCap.cap,
									entryFailureRate.failureRate,
									func(i int) proc.Proc {
										mem := asm.Alloc(1)
										return proc.New(pid, []asm.Inst{
											asm.InstGenerateRnZero(mem.Offset(0), 1),
											asm.InstOpen(mem.Offset(0), mem.Offset(0), 1),
											asm.InstExit(mem.Offset(0), 1),
										})
									},
									func(i int, value asm.Value) {
										defer GinkgoRecover()

										res, ok := value.(asm.ValuePublic)
										Expect(ok).To(BeTrue())
										Expect(res.Value.IsZero()).To(BeTrue())
									})
							}, 5)

							It("should multiply private numbers", func(doneT Done) {
								defer close(doneT)
								defer GinkgoRecover()

								pid := randomProcID()
								a, b := fp.Random(), fp.Random()
								as, bs := split(a, entryNK.n, (entryNK.k+1)/2), split(b, entryNK.n, (entryNK.k+1)/2)
								expected := a.Mul(b)

								runProcess(
									entryNK.n, entryNK.k, entryCap.cap,
									entryFailureRate.failureRate,
									func(i int) proc.Proc {
										mem := asm.Alloc(4)
										return proc.New(pid, []asm.Inst{
											asm.InstMove(mem.Offset(0), as[i]),
											asm.InstMove(mem.Offset(1), bs[i]),
											asm.InstGenerateRnTuple(mem.Offset(2), mem.Offset(3), 1),
											asm.InstMul(mem.Offset(0), mem.Offset(0), mem.Offset(1), mem.Offset(2), mem.Offset(3), 1),
											asm.InstOpen(mem.Offset(0), mem.Offset(0), 1),
											asm.InstExit(mem.Offset(0), 1),
										})
									},
									func(i int, value asm.Value) {
										defer GinkgoRecover()

										res, ok := value.(asm.ValuePublic)
										Expect(ok).To(BeTrue())
										Expect(res.Value.Eq(expected)).To(BeTrue())
									})
							}, 5)

							tableNotGate := []struct {
								a, out algebra.FpElement
							}{
								{zero, one},
								{one, zero},
							}
							for _, entryNotGate := range tableNotGate {
								entryNotGate := entryNotGate

								It(fmt.Sprintf("should compute a not gate on a = %v", entryNotGate.a.Value()), func(doneT Done) {
									defer close(doneT)
									defer GinkgoRecover()

									pid := randomProcID()
									a := entryNotGate.a
									as := split(a, entryNK.n, (entryNK.k+1)/2)

									runProcess(
										entryNK.n, entryNK.k, entryCap.cap,
										entryFailureRate.failureRate,
										func(i int) proc.Proc {
											mem := asm.Alloc(1)
											return proc.New(pid, []asm.Inst{
												asm.InstMove(mem.Offset(0), as[i]),
												macro.BitwiseNot(mem.Offset(0), mem.Offset(0), 1, fp),
												asm.InstOpen(mem.Offset(0), mem.Offset(0), 1),
												asm.InstExit(mem.Offset(0), 1),
											})
										},
										func(i int, value asm.Value) {
											defer GinkgoRecover()

											res, ok := value.(asm.ValuePublic)
											Expect(ok).To(BeTrue())
											Expect(res.Value.Eq(entryNotGate.out)).To(BeTrue())
										})
								})
							}

							tableOrGate := []struct {
								a, b, out algebra.FpElement
							}{
								{zero, zero, zero},
								{zero, one, one},
								{one, zero, one},
								{one, one, one},
							}
							for _, entryOrGate := range tableOrGate {
								entryOrGate := entryOrGate

								It(fmt.Sprintf("should compute an or gate on a = %v, b = %v", entryOrGate.a.Value(), entryOrGate.b.Value()), func(doneT Done) {
									defer close(doneT)
									defer GinkgoRecover()

									pid := randomProcID()
									a, b := entryOrGate.a, entryOrGate.b
									as, bs := split(a, entryNK.n, (entryNK.k+1)/2), split(b, entryNK.n, (entryNK.k+1)/2)

									runProcess(
										entryNK.n, entryNK.k, entryCap.cap,
										entryFailureRate.failureRate,
										func(i int) proc.Proc {
											mem := asm.Alloc(4)
											return proc.New(pid, []asm.Inst{
												asm.InstMove(mem.Offset(0), as[i]),
												asm.InstMove(mem.Offset(1), bs[i]),
												asm.InstGenerateRnTuple(mem.Offset(2), mem.Offset(3), 1),
												macro.BitwiseOr(mem.Offset(0), mem.Offset(0), mem.Offset(1), mem.Offset(2), mem.Offset(3), 1),
												asm.InstOpen(mem.Offset(0), mem.Offset(0), 1),
												asm.InstExit(mem.Offset(0), 1),
											})
										},
										func(i int, value asm.Value) {
											defer GinkgoRecover()

											res, ok := value.(asm.ValuePublic)
											Expect(ok).To(BeTrue())
											Expect(res.Value.Eq(entryOrGate.out)).To(BeTrue())
										})
								})
							}

							tableXorGate := []struct {
								a, b, out algebra.FpElement
							}{
								{zero, zero, zero},
								{zero, one, one},
								{one, zero, one},
								{one, one, zero},
							}
							for _, entryXorGate := range tableXorGate {
								entryXorGate := entryXorGate

								It(fmt.Sprintf("should compute an or gate on a = %v, b = %v", entryXorGate.a.Value(), entryXorGate.b.Value()), func(doneT Done) {
									defer close(doneT)
									defer GinkgoRecover()

									pid := randomProcID()
									a, b := entryXorGate.a, entryXorGate.b
									as, bs := split(a, entryNK.n, (entryNK.k+1)/2), split(b, entryNK.n, (entryNK.k+1)/2)

									runProcess(
										entryNK.n, entryNK.k, entryCap.cap,
										entryFailureRate.failureRate,
										func(i int) proc.Proc {
											mem := asm.Alloc(4)
											return proc.New(pid, []asm.Inst{
												asm.InstMove(mem.Offset(0), as[i]),
												asm.InstMove(mem.Offset(1), bs[i]),
												asm.InstGenerateRnTuple(mem.Offset(2), mem.Offset(3), 1),
												macro.BitwiseXor(mem.Offset(0), mem.Offset(0), mem.Offset(1), mem.Offset(2), mem.Offset(3), 1),
												asm.InstOpen(mem.Offset(0), mem.Offset(0), 1),
												asm.InstExit(mem.Offset(0), 1),
											})
										},
										func(i int, value asm.Value) {
											defer GinkgoRecover()

											res, ok := value.(asm.ValuePublic)
											Expect(ok).To(BeTrue())
											Expect(res.Value.Eq(entryXorGate.out)).To(BeTrue())
										})
								})
							}

							tableAndGate := []struct {
								a, b, out algebra.FpElement
							}{
								{zero, zero, zero},
								{zero, one, zero},
								{one, zero, zero},
								{one, one, one},
							}
							for _, entryAndGate := range tableAndGate {
								entryAndGate := entryAndGate

								It(fmt.Sprintf("should compute an or gate on a = %v, b = %v", entryAndGate.a.Value(), entryAndGate.b.Value()), func(doneT Done) {
									defer close(doneT)
									defer GinkgoRecover()

									pid := randomProcID()
									a, b := entryAndGate.a, entryAndGate.b
									as, bs := split(a, entryNK.n, (entryNK.k+1)/2), split(b, entryNK.n, (entryNK.k+1)/2)

									runProcess(
										entryNK.n, entryNK.k, entryCap.cap,
										entryFailureRate.failureRate,
										func(i int) proc.Proc {
											mem := asm.Alloc(4)
											return proc.New(pid, []asm.Inst{
												asm.InstMove(mem.Offset(0), as[i]),
												asm.InstMove(mem.Offset(1), bs[i]),
												asm.InstGenerateRnTuple(mem.Offset(2), mem.Offset(3), 1),
												macro.BitwiseAnd(mem.Offset(0), mem.Offset(0), mem.Offset(1), mem.Offset(2), mem.Offset(3), 1),
												asm.InstOpen(mem.Offset(0), mem.Offset(0), 1),
												asm.InstExit(mem.Offset(0), 1),
											})
										},
										func(i int, value asm.Value) {
											defer GinkgoRecover()

											res, ok := value.(asm.ValuePublic)
											Expect(ok).To(BeTrue())
											Expect(res.Value.Eq(entryAndGate.out)).To(BeTrue())
										})
								})
							}

							tablePropGen := []struct {
								a, b, p, g algebra.FpElement
							}{
								{zero, zero, zero, zero},
								{zero, one, one, zero},
								{one, zero, one, zero},
								{one, one, zero, one},
							}
							for _, entryPropGenGate := range tablePropGen {
								entryPropGenGate := entryPropGenGate

								It(fmt.Sprintf("should correctly compute the propagator and generator on a = %v, b = %v", entryPropGenGate.a.Value(), entryPropGenGate.b.Value()), func(doneT Done) {
									defer close(doneT)
									defer GinkgoRecover()

									pid := randomProcID()
									a, b := entryPropGenGate.a, entryPropGenGate.b
									as, bs := split(a, entryNK.n, (entryNK.k+1)/2), split(b, entryNK.n, (entryNK.k+1)/2)

									runProcess(
										entryNK.n, entryNK.k, entryCap.cap,
										entryFailureRate.failureRate,
										func(i int) proc.Proc {
											mem := asm.Alloc(6)
											return proc.New(pid, []asm.Inst{
												asm.InstMove(mem.Offset(0), as[i]),
												asm.InstMove(mem.Offset(1), bs[i]),
												asm.InstGenerateRnTuple(mem.Offset(2), mem.Offset(4), 2),
												macro.BitwisePropGen(mem.Offset(0), mem.Offset(1), mem.Offset(0), mem.Offset(1), mem.Offset(2), mem.Offset(4), 1),
												asm.InstOpen(mem.Offset(0), mem.Offset(0), 1),
												asm.InstOpen(mem.Offset(1), mem.Offset(1), 1),
												asm.InstExit(mem.Offset(0), 2),
											})
										},
										func(i int, value asm.Value) {
											defer GinkgoRecover()

											res, ok := value.(asm.ValuePublic)
											Expect(ok).To(BeTrue())

											if i == 0 {
												Expect(res.Value.Eq(entryPropGenGate.p)).To(BeTrue())
											}
											if i == 1 {
												Expect(res.Value.Eq(entryPropGenGate.g)).To(BeTrue())
											}
										})
								}, 5)
							}

							tableCLA := []struct {
								p1, g1, p2, g2, pp, gg algebra.FpElement
							}{
								{zero, zero, zero, zero, zero, zero},
								{zero, zero, zero, one, zero, one},
								{zero, zero, one, zero, zero, zero},
								{zero, zero, one, one, zero, one},
								{zero, one, zero, zero, zero, zero},
								{zero, one, zero, one, zero, one},
								{zero, one, one, zero, zero, one},
								{zero, one, one, one, zero, one},
								{one, zero, zero, zero, zero, zero},
								{one, zero, zero, one, zero, one},
								{one, zero, one, zero, one, zero},
								{one, zero, one, one, one, one},
								{one, one, zero, zero, zero, zero},
								{one, one, zero, one, zero, one},
								{one, one, one, zero, one, one},
								{one, one, one, one, one, one},
							}
							for _, entryCLAGate := range tableCLA {
								entryCLAGate := entryCLAGate

								It(fmt.Sprintf("should correctly compute the CLA operation on p1, g1, p2, g2, pp, gg = %v, %v, %v, %v, %v, %v", entryCLAGate.p1.Value(), entryCLAGate.g1.Value(), entryCLAGate.p2.Value(), entryCLAGate.g2.Value(), entryCLAGate.pp.Value(), entryCLAGate.gg.Value()), func(doneT Done) {
									defer close(doneT)
									defer GinkgoRecover()

									pid := randomProcID()
									p1, g1, p2, g2 := entryCLAGate.p1, entryCLAGate.g1, entryCLAGate.p2, entryCLAGate.g2
									p1s, g1s, p2s, g2s := split(p1, entryNK.n, (entryNK.k+1)/2), split(g1, entryNK.n, (entryNK.k+1)/2), split(p2, entryNK.n, (entryNK.k+1)/2), split(g2, entryNK.n, (entryNK.k+1)/2)

									runProcess(
										entryNK.n, entryNK.k, entryCap.cap,
										entryFailureRate.failureRate,
										func(i int) proc.Proc {
											mem := asm.Alloc(10)
											return proc.New(pid, []asm.Inst{
												asm.InstMove(mem.Offset(0), p1s[i]),
												asm.InstMove(mem.Offset(1), g1s[i]),
												asm.InstMove(mem.Offset(2), p2s[i]),
												asm.InstMove(mem.Offset(3), g2s[i]),
												asm.InstGenerateRnTuple(mem.Offset(4), mem.Offset(7), 3),
												macro.BitwiseOpCLA(mem.Offset(0), mem.Offset(1), mem.Offset(0), mem.Offset(1), mem.Offset(2), mem.Offset(3), mem.Offset(4), mem.Offset(7), 1),
												asm.InstOpen(mem.Offset(0), mem.Offset(0), 2),
												asm.InstExit(mem.Offset(0), 2),
											})
										},
										func(i int, value asm.Value) {
											defer GinkgoRecover()

											res, ok := value.(asm.ValuePublic)
											Expect(ok).To(BeTrue())

											if i == 0 {
												Expect(res.Value.Eq(entryCLAGate.pp)).To(BeTrue())
											}
											if i == 1 {
												Expect(res.Value.Eq(entryCLAGate.gg)).To(BeTrue())
											}
										})
								}, 5)
							}

<<<<<<< HEAD
							tableBits := []struct {
								bits int
							}{
								{1}, {2}, {3}, {6}, {7}, {14}, {15}, {30}, {31}, {62}, {63},
							}
							for _, entryBits := range tableBits {
								entryBits := entryBits
								FIt(fmt.Sprintf("should correctly compute the carry out operation on a %v-bit number", entryBits.bits), func(doneT Done) {
=======
							for bits := 1; bits <= 63; bits++ {
								bits := bits
								It(fmt.Sprintf("should correctly compute the carry out operation on a %v-bit number", bits), func(doneT Done) {
>>>>>>> 83b634e7
									defer close(doneT)
									defer GinkgoRecover()

									pid := randomProcID()
									a := big.NewInt(0).SetUint64(rand.Uint64() % (1 << uint64(entryBits.bits)))
									b := big.NewInt(0).SetUint64(rand.Uint64() % (1 << uint64(entryBits.bits)))
									as := splitToBits(a, entryBits.bits, entryNK.n, (entryNK.k+1)/2)
									bs := splitToBits(b, entryBits.bits, entryNK.n, (entryNK.k+1)/2)

									runProcess(
										entryNK.n, entryNK.k, entryCap.cap,
										entryFailureRate.failureRate,
										func(i int) proc.Proc {
											mem := asm.Alloc(1)
											memA := asm.Alloc(entryBits.bits)
											memB := asm.Alloc(entryBits.bits)
											for j := 0; j < entryBits.bits; j++ {
												memA.Store(j, as[i][j])
												memB.Store(j, bs[i][j])
											}
											return proc.New(pid, []asm.Inst{
												macro.BitwiseCarryOut(mem.Offset(0), memA.Offset(0), memB.Offset(0), false, int(entryBits.bits), fp),
												asm.InstOpen(mem.Offset(0), mem.Offset(0), 1),
												asm.InstExit(mem.Offset(0), 1),
											})
										},
										func(i int, value asm.Value) {
											defer GinkgoRecover()

											res, ok := value.(asm.ValuePublic)
											Expect(ok).To(BeTrue())

											if big.NewInt(0).Add(a, b).Cmp(big.NewInt(0).SetUint64(1<<uint64(entryBits.bits))) >= 0 {
												Expect(res.Value.Eq(one)).To(BeTrue())
											} else {
												Expect(res.Value.Eq(zero)).To(BeTrue())
											}
										})
								}, 10)
							}

							It("should correctly compute bitwise LT on k bit numbers", func(doneT Done) {
								defer close(doneT)
								defer GinkgoRecover()

								pid := randomProcID()
								k := uint64(32)
								a := big.NewInt(0).SetUint64(rand.Uint64() % (uint64(1) << k))
								b := big.NewInt(0).SetUint64(rand.Uint64() % (uint64(1) << k))
								aTemp := big.NewInt(0).Set(a)
								bTemp := big.NewInt(0).Set(b)

								aBits := make([]algebra.FpElement, k)
								bBits := make([]algebra.FpElement, k)
								for i := range aBits {
									ar := big.NewInt(0).Mod(aTemp, big.NewInt(2))
									br := big.NewInt(0).Mod(bTemp, big.NewInt(2))
									aBits[i] = fp.NewInField(ar)
									bBits[i] = fp.NewInField(br)
									aTemp.Div(aTemp, big.NewInt(2))
									bTemp.Div(bTemp, big.NewInt(2))
								}

								aVals := make([][]asm.ValuePrivate, entryNK.n)
								bVals := make([][]asm.ValuePrivate, entryNK.n)
								for i := range aVals {
									aVals[i] = make([]asm.ValuePrivate, k)
									bVals[i] = make([]asm.ValuePrivate, k)
								}

								for i := uint64(0); i < k; i++ {
									sharesA := split(aBits[i], uint64(entryNK.n), (entryNK.k+1)/2)
									sharesB := split(bBits[i], uint64(entryNK.n), (entryNK.k+1)/2)

									for j, share := range sharesA {
										aVals[j][i] = share
									}
									for j, share := range sharesB {
										bVals[j][i] = share
									}
								}

								runProcess(
									entryNK.n, entryNK.k, entryCap.cap,
									entryFailureRate.failureRate,
									func(i int) proc.Proc {
										mem := asm.Alloc(1)
										memA := asm.Alloc(int(k))
										memB := asm.Alloc(int(k))
										for j := 0; j < int(k); j++ {
											memA.Store(j, aVals[i][j])
											memB.Store(j, bVals[i][j])
										}
										return proc.New(pid, []asm.Inst{
											macro.BitwiseLT(mem.Offset(0), memA.Offset(0), memB.Offset(0), int(k), fp),
											asm.InstOpen(mem.Offset(0), mem.Offset(0), 1),
											asm.InstExit(mem.Offset(0), 1),
										})
									},
									func(i int, value asm.Value) {
										defer GinkgoRecover()

										res, ok := value.(asm.ValuePublic)
										Expect(ok).To(BeTrue())

										if a.Cmp(b) == -1 {
											Expect(res.Value.Eq(fp.NewInField(big.NewInt(1)))).To(BeTrue())
										} else {
											Expect(res.Value.Eq(fp.NewInField(big.NewInt(0)))).To(BeTrue())
										}
									})
							}, 10)

							It("should compute integers modulo powers of two", func(doneT Done) {
								defer close(doneT)
								defer GinkgoRecover()

								pid := randomProcID()
								k := uint64(25)
								m := uint64(16)
								kappa := 5
								a := fp.NewInField(big.NewInt(0).SetUint64(rand.Uint64() % (uint64(1) << (k - 1))))

								negCase := randomBool()
								if negCase {
									a = a.Neg()
								}
								shares := split(a, uint64(entryNK.n), (entryNK.k+1)/2)

								runProcess(
									entryNK.n, entryNK.k, entryCap.cap,
									entryFailureRate.failureRate,
									func(i int) proc.Proc {
										mem := asm.Alloc(1)
										return proc.New(pid, []asm.Inst{
											asm.InstMove(mem, shares[i]),
											macro.Mod2M(mem, mem, int(k), int(m), kappa, fp),
											asm.InstOpen(mem, mem, 1),
											asm.InstExit(mem, 1),
										})
									},
									func(i int, value asm.Value) {
										defer GinkgoRecover()

										res, ok := value.(asm.ValuePublic)
										Expect(ok).To(BeTrue())

										twoPow := big.NewInt(0).SetUint64(uint64(1) << m)
										var mod *big.Int
										if negCase {
											mod = big.NewInt(0).Mod(big.NewInt(0).Neg(a.Neg().Value()), twoPow)
										} else {
											mod = big.NewInt(0).Mod(a.Value(), twoPow)
										}

										Expect(mod.Cmp(res.Value.Value())).To(Equal(0))
									})
							}, 5)

							It("should generate random bits", func(doneT Done) {
								defer close(doneT)
								defer GinkgoRecover()

								pid := randomProcID()

								runProcess(
									entryNK.n, entryNK.k, entryCap.cap,
									entryFailureRate.failureRate,
									func(i int) proc.Proc {
										mem := asm.Alloc(10)
										return proc.New(pid, []asm.Inst{
											macro.GenerateRandomBit(mem, 10, fp),
											asm.InstOpen(mem, mem, 10),
											asm.InstExit(mem, 10),
										})
									},
									func(i int, value asm.Value) {
										defer GinkgoRecover()

										res, ok := value.(asm.ValuePublic)
										Expect(ok).To(BeTrue())

										if !res.Value.IsZero() {
											Expect(res.Value.IsOne()).To(BeTrue())
										}
									})
							})

							It("should compute the binary representation of a number", func(doneT Done) {
								defer close(doneT)
								defer GinkgoRecover()

								pid := randomProcID()
								a := fp.NewInField(big.NewInt(0).SetUint64(uint64(rand.Uint32())))

								runProcess(
									entryNK.n, entryNK.k, entryCap.cap,
									entryFailureRate.failureRate,
									func(i int) proc.Proc {
										mem := asm.Alloc(32)
										return proc.New(pid, []asm.Inst{
											asm.InstMove(mem.Offset(0), asm.NewValuePublic(a)),
											macro.Bits(mem.Offset(0), mem.Offset(0), 32, fp),
											asm.InstExit(mem.Offset(0), 32),
										})
									},
									func(i int, value asm.Value) {
										defer GinkgoRecover()

										res, ok := value.(asm.ValuePublic)
										Expect(ok).To(BeTrue())

										expectedBit := (a.Value().Uint64() % (1 << (uint64(i) + 1))) >> uint64(i)
										Expect(res.Value.Value().Uint64()).To(Equal(expectedBit))
									})
							})

							It("should compare integers", func(doneT Done) {
								defer close(doneT)
								defer GinkgoRecover()

								pid := randomProcID()
								k := uint64(30)
								kappa := 1
								a := fp.NewInField(big.NewInt(0).SetUint64(rand.Uint64() % (uint64(1) << (k - 1))))
								b := fp.NewInField(big.NewInt(0).SetUint64(rand.Uint64() % (uint64(1) << (k - 1))))
								sharesA := split(a, uint64(entryNK.n), (entryNK.k+1)/2)
								sharesB := split(b, uint64(entryNK.n), (entryNK.k+1)/2)

								runProcess(
									entryNK.n, entryNK.k, entryCap.cap,
									entryFailureRate.failureRate,
									func(i int) proc.Proc {
										mem := asm.Alloc(2)
										return proc.New(pid, []asm.Inst{
											asm.InstMove(mem.Offset(0), sharesA[i]),
											asm.InstMove(mem.Offset(1), sharesB[i]),
											macro.LT(mem.Offset(0), mem.Offset(0), mem.Offset(1), int(k), kappa, fp),
											asm.InstOpen(mem.Offset(0), mem.Offset(0), 1),
											asm.InstExit(mem.Offset(0), 1),
										})
									},
									func(i int, value asm.Value) {
										defer GinkgoRecover()

										res, ok := value.(asm.ValuePublic)
										Expect(ok).To(BeTrue())

										if a.Value().Cmp(b.Value()) == -1 {
											Expect(res.Value.Eq(fp.NewInField(big.NewInt(1)))).To(BeTrue())
										} else {
											Expect(res.Value.Eq(fp.NewInField(big.NewInt(0)))).To(BeTrue())
										}
									})
							}, 10)
						})
					})
				}
			}
		}
	})

	Context("when creating messages", func() {
		It("should implement the message interface for all messages", func() {
			Exec{}.IsMessage()
			RemoteProcedureCall{}.IsMessage()
			Result{}.IsMessage()
		})
	})
})<|MERGE_RESOLUTION|>--- conflicted
+++ resolved
@@ -747,7 +747,6 @@
 								}, 5)
 							}
 
-<<<<<<< HEAD
 							tableBits := []struct {
 								bits int
 							}{
@@ -755,12 +754,8 @@
 							}
 							for _, entryBits := range tableBits {
 								entryBits := entryBits
-								FIt(fmt.Sprintf("should correctly compute the carry out operation on a %v-bit number", entryBits.bits), func(doneT Done) {
-=======
-							for bits := 1; bits <= 63; bits++ {
-								bits := bits
-								It(fmt.Sprintf("should correctly compute the carry out operation on a %v-bit number", bits), func(doneT Done) {
->>>>>>> 83b634e7
+
+								It(fmt.Sprintf("should correctly compute the carry out operation on a %v-bit number", entryBits.bits), func(doneT Done) {
 									defer close(doneT)
 									defer GinkgoRecover()
 
@@ -872,17 +867,17 @@
 											Expect(res.Value.Eq(fp.NewInField(big.NewInt(0)))).To(BeTrue())
 										}
 									})
-							}, 10)
+							}, 5)
 
 							It("should compute integers modulo powers of two", func(doneT Done) {
 								defer close(doneT)
 								defer GinkgoRecover()
 
 								pid := randomProcID()
-								k := uint64(25)
+								bits := uint64(25)
 								m := uint64(16)
 								kappa := 5
-								a := fp.NewInField(big.NewInt(0).SetUint64(rand.Uint64() % (uint64(1) << (k - 1))))
+								a := fp.NewInField(big.NewInt(0).SetUint64(rand.Uint64() % (uint64(1) << (bits - 1))))
 
 								negCase := randomBool()
 								if negCase {
@@ -897,7 +892,7 @@
 										mem := asm.Alloc(1)
 										return proc.New(pid, []asm.Inst{
 											asm.InstMove(mem, shares[i]),
-											macro.Mod2M(mem, mem, int(k), int(m), kappa, fp),
+											macro.Mod2M(mem, mem, int(bits), int(m), kappa, fp),
 											asm.InstOpen(mem, mem, 1),
 											asm.InstExit(mem, 1),
 										})
@@ -983,10 +978,10 @@
 								defer GinkgoRecover()
 
 								pid := randomProcID()
-								k := uint64(30)
+								bits := uint64(30)
 								kappa := 1
-								a := fp.NewInField(big.NewInt(0).SetUint64(rand.Uint64() % (uint64(1) << (k - 1))))
-								b := fp.NewInField(big.NewInt(0).SetUint64(rand.Uint64() % (uint64(1) << (k - 1))))
+								a := fp.NewInField(big.NewInt(0).SetUint64(rand.Uint64() % (uint64(1) << (bits - 1))))
+								b := fp.NewInField(big.NewInt(0).SetUint64(rand.Uint64() % (uint64(1) << (bits - 1))))
 								sharesA := split(a, uint64(entryNK.n), (entryNK.k+1)/2)
 								sharesB := split(b, uint64(entryNK.n), (entryNK.k+1)/2)
 
@@ -998,7 +993,7 @@
 										return proc.New(pid, []asm.Inst{
 											asm.InstMove(mem.Offset(0), sharesA[i]),
 											asm.InstMove(mem.Offset(1), sharesB[i]),
-											macro.LT(mem.Offset(0), mem.Offset(0), mem.Offset(1), int(k), kappa, fp),
+											macro.LT(mem.Offset(0), mem.Offset(0), mem.Offset(1), int(bits), kappa, fp),
 											asm.InstOpen(mem.Offset(0), mem.Offset(0), 1),
 											asm.InstExit(mem.Offset(0), 1),
 										})
