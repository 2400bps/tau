--- conflicted
+++ resolved
@@ -60,12 +60,7 @@
 					tasks[0].Send(NewRemoteProcedureCall(message))
 
 				case rng.ProposeRnShare:
-<<<<<<< HEAD
 					tasks[message.To-1].Send(NewRemoteProcedureCall(message))
-=======
-					share := message.Sigma.Share()
-					tasks[share.Index()-1].Send(NewRemoteProcedureCall(message))
->>>>>>> 1fb09d67
 
 				default:
 					for _, in := range tasks {
@@ -80,11 +75,7 @@
 				}
 
 			default:
-<<<<<<< HEAD
 				panic(fmt.Sprintf("unexpected message type %T = %v", message, message))
-=======
-				log.Fatalf("unexpected message type %T: %v", message, message)
->>>>>>> 1fb09d67
 			}
 
 			return nil
@@ -762,7 +753,6 @@
 					}
 				}, 10)
 
-<<<<<<< HEAD
 				It("should correctly compute the CLA operation in parallel", func(doneT Done) {
 					defer close(doneT)
 					defer GinkgoRecover()
@@ -845,10 +835,7 @@
 					}
 				}, 10)
 
-				It("should compare 64 bit numbers with the CLA adder", func(doneT Done) {
-=======
 				It("should compare k bit numbers with the CLA adder", func(doneT Done) {
->>>>>>> 1fb09d67
 					defer close(doneT)
 					defer GinkgoRecover()
 
@@ -1127,7 +1114,6 @@
 						}
 					}
 				}, 10)
-<<<<<<< HEAD
 
 				FIt("should compare 64 bit numbers with the CLA adder in parallel", func(doneT Done) {
 					defer close(doneT)
@@ -1210,8 +1196,6 @@
 					}
 				}, 10)
 
-=======
->>>>>>> 1fb09d67
 			})
 		}
 	})
